--- conflicted
+++ resolved
@@ -103,12 +103,8 @@
 
     StorageContainerManagerHttpServer server = null;
     try {
-<<<<<<< HEAD
+      DefaultMetricsSystem.initialize("TestStorageContainerManagerHttpServer");
       server = new StorageContainerManagerHttpServer(conf, null);
-=======
-      DefaultMetricsSystem.initialize("TestStorageContainerManagerHttpServer");
-      server = new StorageContainerManagerHttpServer(conf);
->>>>>>> 98aa0bdb
       server.start();
 
       Assert.assertTrue(implies(policy.isHttpEnabled(),
