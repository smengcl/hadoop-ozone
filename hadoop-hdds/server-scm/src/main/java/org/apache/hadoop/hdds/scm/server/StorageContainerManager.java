/**
 * Licensed to the Apache Software Foundation (ASF) under one or more
 * contributor license
 * agreements. See the NOTICE file distributed with this work for additional
 * information regarding
 * copyright ownership. The ASF licenses this file to you under the Apache
 * License, Version 2.0 (the
 * "License"); you may not use this file except in compliance with the
 * License. You may obtain a
 * copy of the License at
 *
 * <p>http://www.apache.org/licenses/LICENSE-2.0
 *
 * <p>Unless required by applicable law or agreed to in writing, software
 * distributed under the
 * License is distributed on an "AS IS" BASIS, WITHOUT WARRANTIES OR
 * CONDITIONS OF ANY KIND, either
 * express or implied. See the License for the specific language governing
 * permissions and
 * limitations under the License.
 */
package org.apache.hadoop.hdds.scm.server;

import javax.management.ObjectName;
import java.io.IOException;
import java.net.InetAddress;
import java.net.InetSocketAddress;
import java.security.cert.CertificateException;
import java.security.cert.X509Certificate;
import java.util.Collection;
import java.util.HashMap;
import java.util.Map;
import java.util.Objects;
import java.util.concurrent.ConcurrentMap;
import java.util.concurrent.TimeUnit;

import org.apache.hadoop.conf.Configuration;
import org.apache.hadoop.hdds.HddsUtils;
import org.apache.hadoop.hdds.annotation.InterfaceAudience;
import org.apache.hadoop.hdds.conf.ConfigurationSource;
import org.apache.hadoop.hdds.conf.OzoneConfiguration;
import org.apache.hadoop.hdds.protocol.proto.HddsProtos;
import org.apache.hadoop.hdds.protocol.proto.HddsProtos.NodeState;
import org.apache.hadoop.hdds.scm.PipelineChoosePolicy;
import org.apache.hadoop.hdds.scm.PlacementPolicy;
import org.apache.hadoop.hdds.scm.ScmConfig;
import org.apache.hadoop.hdds.scm.ScmConfigKeys;
import org.apache.hadoop.hdds.scm.block.BlockManager;
import org.apache.hadoop.hdds.scm.block.BlockManagerImpl;
import org.apache.hadoop.hdds.scm.block.DeletedBlockLogImpl;
import org.apache.hadoop.hdds.scm.block.PendingDeleteHandler;
import org.apache.hadoop.hdds.scm.command.CommandStatusReportHandler;
import org.apache.hadoop.hdds.scm.container.CloseContainerEventHandler;
import org.apache.hadoop.hdds.scm.container.ContainerActionsHandler;
import org.apache.hadoop.hdds.scm.container.ContainerID;
import org.apache.hadoop.hdds.scm.container.ContainerInfo;
import org.apache.hadoop.hdds.scm.container.ContainerManager;
import org.apache.hadoop.hdds.scm.container.ContainerReportHandler;
import org.apache.hadoop.hdds.scm.container.IncrementalContainerReportHandler;
import org.apache.hadoop.hdds.scm.container.ReplicationManager;
import org.apache.hadoop.hdds.scm.container.ReplicationManager.ReplicationManagerConfiguration;
import org.apache.hadoop.hdds.scm.container.SCMContainerManager;
import org.apache.hadoop.hdds.scm.container.placement.algorithms.ContainerPlacementPolicyFactory;
import org.apache.hadoop.hdds.scm.container.placement.algorithms.SCMContainerPlacementMetrics;
import org.apache.hadoop.hdds.scm.container.placement.metrics.ContainerStat;
import org.apache.hadoop.hdds.scm.container.placement.metrics.SCMMetrics;
import org.apache.hadoop.hdds.scm.events.SCMEvents;
import org.apache.hadoop.hdds.scm.exceptions.SCMException;
import org.apache.hadoop.hdds.scm.exceptions.SCMException.ResultCodes;
import org.apache.hadoop.hdds.scm.metadata.SCMMetadataStore;
import org.apache.hadoop.hdds.scm.metadata.SCMMetadataStoreImpl;
import org.apache.hadoop.hdds.scm.net.NetworkTopology;
import org.apache.hadoop.hdds.scm.net.NetworkTopologyImpl;
import org.apache.hadoop.hdds.scm.node.DeadNodeHandler;
import org.apache.hadoop.hdds.scm.node.NewNodeHandler;
import org.apache.hadoop.hdds.scm.node.StartDatanodeAdminHandler;
import org.apache.hadoop.hdds.scm.node.NonHealthyToHealthyNodeHandler;
import org.apache.hadoop.hdds.scm.node.NodeManager;
import org.apache.hadoop.hdds.scm.node.NodeReportHandler;
import org.apache.hadoop.hdds.scm.node.SCMNodeManager;
import org.apache.hadoop.hdds.scm.node.StaleNodeHandler;
import org.apache.hadoop.hdds.scm.node.NodeDecommissionManager;
import org.apache.hadoop.hdds.scm.pipeline.PipelineActionHandler;
import org.apache.hadoop.hdds.scm.pipeline.PipelineManager;
import org.apache.hadoop.hdds.scm.pipeline.PipelineReportHandler;
import org.apache.hadoop.hdds.scm.pipeline.SCMPipelineManager;
import org.apache.hadoop.hdds.scm.pipeline.choose.algorithms.PipelineChoosePolicyFactory;
import org.apache.hadoop.hdds.scm.safemode.SCMSafeModeManager;
import org.apache.hadoop.hdds.security.exception.SCMSecurityException;
import org.apache.hadoop.hdds.security.x509.SecurityConfig;
import org.apache.hadoop.hdds.security.x509.certificate.authority.CertificateServer;
import org.apache.hadoop.hdds.security.x509.certificate.authority.DefaultCAServer;
import org.apache.hadoop.hdds.security.x509.certificate.utils.CertificateCodec;
import org.apache.hadoop.hdds.server.ServiceRuntimeInfoImpl;
import org.apache.hadoop.hdds.server.events.EventPublisher;
import org.apache.hadoop.hdds.server.events.EventQueue;
import org.apache.hadoop.hdds.utils.HddsServerUtil;
import org.apache.hadoop.hdds.utils.HddsVersionInfo;
import org.apache.hadoop.hdds.utils.LegacyHadoopConfigurationSource;
import org.apache.hadoop.io.IOUtils;
import org.apache.hadoop.ipc.RPC;
import org.apache.hadoop.metrics2.MetricsSystem;
import org.apache.hadoop.metrics2.util.MBeans;
import org.apache.hadoop.ozone.OzoneConfigKeys;
import org.apache.hadoop.ozone.OzoneSecurityUtil;
import org.apache.hadoop.ozone.common.Storage.StorageState;
import org.apache.hadoop.ozone.lease.LeaseManager;
import org.apache.hadoop.ozone.lock.LockManager;
import org.apache.hadoop.security.SecurityUtil;
import org.apache.hadoop.security.UserGroupInformation;
import org.apache.hadoop.security.UserGroupInformation.AuthenticationMethod;
import org.apache.hadoop.security.authentication.client.AuthenticationException;
import org.apache.hadoop.util.JvmPauseMonitor;

import com.google.common.annotations.VisibleForTesting;
import com.google.common.cache.Cache;
import com.google.common.cache.CacheBuilder;
import com.google.common.cache.RemovalListener;
import com.google.protobuf.BlockingService;
import org.apache.commons.lang3.tuple.Pair;
import static org.apache.hadoop.hdds.scm.ScmConfigKeys.HDDS_SCM_WATCHER_TIMEOUT_DEFAULT;
import org.apache.ratis.grpc.GrpcTlsConfig;
import org.slf4j.Logger;
import org.slf4j.LoggerFactory;

/**
 * StorageContainerManager is the main entry point for the service that
 * provides information about
 * which SCM nodes host containers.
 *
 * <p>DataNodes report to StorageContainerManager using heartbeat messages.
 * SCM allocates containers
 * and returns a pipeline.
 *
 * <p>A client once it gets a pipeline (a list of datanodes) will connect to
 * the datanodes and create a container, which then can be used to store data.
 */
@InterfaceAudience.LimitedPrivate({"HDFS", "CBLOCK", "OZONE", "HBASE"})
public final class StorageContainerManager extends ServiceRuntimeInfoImpl
    implements SCMMXBean, OzoneStorageContainerManager {

  private static final Logger LOG = LoggerFactory
      .getLogger(StorageContainerManager.class);

  /**
   * SCM metrics.
   */
  private static SCMMetrics metrics;

  /*
   * RPC Endpoints exposed by SCM.
   */
  private final SCMDatanodeProtocolServer datanodeProtocolServer;
  private final SCMBlockProtocolServer blockProtocolServer;
  private final SCMClientProtocolServer clientProtocolServer;
  private SCMSecurityProtocolServer securityProtocolServer;

  /*
   * State Managers of SCM.
   */
  private NodeManager scmNodeManager;
  private PipelineManager pipelineManager;
  private ContainerManager containerManager;
  private BlockManager scmBlockManager;
  private final SCMStorageConfig scmStorageConfig;
  private NodeDecommissionManager scmDecommissionManager;

  private SCMMetadataStore scmMetadataStore;

  private final EventQueue eventQueue;
  /*
   * HTTP endpoint for JMX access.
   */
  private final StorageContainerManagerHttpServer httpServer;
  /**
   * SCM super user.
   */
  private final Collection<String> scmAdminUsernames;
  /**
   * SCM mxbean.
   */
  private ObjectName scmInfoBeanName;
  /**
   * Key = DatanodeUuid, value = ContainerStat.
   */
  private final Cache<String, ContainerStat> containerReportCache;

  private ReplicationManager replicationManager;

  private final LeaseManager<Long> commandWatcherLeaseManager;

  private SCMSafeModeManager scmSafeModeManager;
  private CertificateServer certificateServer;
  private GrpcTlsConfig grpcTlsConfig;

  private JvmPauseMonitor jvmPauseMonitor;
  private final OzoneConfiguration configuration;
  private SCMContainerMetrics scmContainerMetrics;
  private SCMContainerPlacementMetrics placementMetrics;
  private MetricsSystem ms;

  /**
   *  Network topology Map.
   */
  private NetworkTopology clusterMap;
  private PipelineChoosePolicy pipelineChoosePolicy;

  /**
   * Creates a new StorageContainerManager. Configuration will be
   * updated with information on the actual listening addresses used
   * for RPC servers.
   *
   * @param conf configuration
   */
  public StorageContainerManager(OzoneConfiguration conf)
      throws IOException, AuthenticationException {
    // default empty configurator means default managers will be used.
    this(conf, new SCMConfigurator());
  }

  /**
   * This constructor offers finer control over how SCM comes up.
   * To use this, user needs to create a SCMConfigurator and set various
   * managers that user wants SCM to use, if a value is missing then SCM will
   * use the default value for that manager.
   *
   * @param conf - Configuration
   * @param configurator - configurator
   */
  public StorageContainerManager(OzoneConfiguration conf,
                                 SCMConfigurator configurator)
      throws IOException, AuthenticationException  {
    super(HddsVersionInfo.HDDS_VERSION_INFO);

    Objects.requireNonNull(configurator, "configurator cannot not be null");
    Objects.requireNonNull(conf, "configuration cannot not be null");

    configuration = conf;
    initMetrics();
    containerReportCache = buildContainerReportCache();

    /**
     * It is assumed the scm --init command creates the SCM Storage Config.
     */
    scmStorageConfig = new SCMStorageConfig(conf);
    if (scmStorageConfig.getState() != StorageState.INITIALIZED) {
      LOG.error("Please make sure you have run \'ozone scm --init\' " +
          "command to generate all the required metadata to " +
          scmStorageConfig.getStorageDir() + ".");
      throw new SCMException("SCM not initialized due to storage config " +
          "failure.", ResultCodes.SCM_NOT_INITIALIZED);
    }

    /**
     * Important : This initialization sequence is assumed by some of our tests.
     * The testSecureOzoneCluster assumes that security checks have to be
     * passed before any artifacts like SCM DB is created. So please don't
     * add any other initialization above the Security checks please.
     */
    if (OzoneSecurityUtil.isSecurityEnabled(conf)) {
      loginAsSCMUser(conf);
    }

    // Creates the SCM DBs or opens them if it exists.
    // A valid pointer to the store is required by all the other services below.
    initalizeMetadataStore(conf, configurator);

    // Authenticate SCM if security is enabled, this initialization can only
    // be done after the metadata store is initialized.
    if (OzoneSecurityUtil.isSecurityEnabled(conf)) {
      initializeCAnSecurityProtocol(conf, configurator);
    } else {
      // if no Security, we do not create a Certificate Server at all.
      // This allows user to boot SCM without security temporarily
      // and then come back and enable it without any impact.
      certificateServer = null;
      securityProtocolServer = null;
    }

    eventQueue = new EventQueue();
    long watcherTimeout =
        conf.getTimeDuration(ScmConfigKeys.HDDS_SCM_WATCHER_TIMEOUT,
            HDDS_SCM_WATCHER_TIMEOUT_DEFAULT, TimeUnit.MILLISECONDS);
    commandWatcherLeaseManager = new LeaseManager<>("CommandWatcher",
        watcherTimeout);
    initializeSystemManagers(conf, configurator);

    CloseContainerEventHandler closeContainerHandler =
        new CloseContainerEventHandler(pipelineManager, containerManager);
    NodeReportHandler nodeReportHandler =
        new NodeReportHandler(scmNodeManager);
    PipelineReportHandler pipelineReportHandler =
        new PipelineReportHandler(scmSafeModeManager, pipelineManager, conf);
    CommandStatusReportHandler cmdStatusReportHandler =
        new CommandStatusReportHandler();

    NewNodeHandler newNodeHandler = new NewNodeHandler(pipelineManager,
        scmDecommissionManager, conf);
    StaleNodeHandler staleNodeHandler =
        new StaleNodeHandler(scmNodeManager, pipelineManager, conf);
    DeadNodeHandler deadNodeHandler = new DeadNodeHandler(scmNodeManager,
        pipelineManager, containerManager);
    StartDatanodeAdminHandler datanodeStartAdminHandler =
        new StartDatanodeAdminHandler(scmNodeManager, pipelineManager);
    NonHealthyToHealthyNodeHandler nonHealthyToHealthyNodeHandler =
        new NonHealthyToHealthyNodeHandler(pipelineManager, conf);
    ContainerActionsHandler actionsHandler = new ContainerActionsHandler();
    PendingDeleteHandler pendingDeleteHandler =
        new PendingDeleteHandler(scmBlockManager.getSCMBlockDeletingService());

    ContainerReportHandler containerReportHandler =
        new ContainerReportHandler(scmNodeManager, containerManager, conf);

    IncrementalContainerReportHandler incrementalContainerReportHandler =
        new IncrementalContainerReportHandler(
            scmNodeManager, containerManager);

    PipelineActionHandler pipelineActionHandler =
        new PipelineActionHandler(pipelineManager, conf);

    scmAdminUsernames = conf.getTrimmedStringCollection(OzoneConfigKeys
        .OZONE_ADMINISTRATORS);
    String scmUsername = UserGroupInformation.getCurrentUser().getUserName();
    if (!scmAdminUsernames.contains(scmUsername)) {
      scmAdminUsernames.add(scmUsername);
    }

    datanodeProtocolServer = new SCMDatanodeProtocolServer(conf, this,
        eventQueue);
    blockProtocolServer = new SCMBlockProtocolServer(conf, this);
    clientProtocolServer = new SCMClientProtocolServer(conf, this);
<<<<<<< HEAD
    httpServer = new StorageContainerManagerHttpServer(conf, this);

=======
    httpServer = new StorageContainerManagerHttpServer(conf);
>>>>>>> 98aa0bdb
    eventQueue.addHandler(SCMEvents.DATANODE_COMMAND, scmNodeManager);
    eventQueue.addHandler(SCMEvents.RETRIABLE_DATANODE_COMMAND, scmNodeManager);
    eventQueue.addHandler(SCMEvents.NODE_REPORT, nodeReportHandler);
    eventQueue.addHandler(SCMEvents.CONTAINER_REPORT, containerReportHandler);
    eventQueue.addHandler(SCMEvents.INCREMENTAL_CONTAINER_REPORT,
        incrementalContainerReportHandler);
    eventQueue.addHandler(SCMEvents.CONTAINER_ACTIONS, actionsHandler);
    eventQueue.addHandler(SCMEvents.CLOSE_CONTAINER, closeContainerHandler);
    eventQueue.addHandler(SCMEvents.NEW_NODE, newNodeHandler);
    eventQueue.addHandler(SCMEvents.STALE_NODE, staleNodeHandler);
    eventQueue.addHandler(SCMEvents.NON_HEALTHY_TO_HEALTHY_NODE,
        nonHealthyToHealthyNodeHandler);
    eventQueue.addHandler(SCMEvents.DEAD_NODE, deadNodeHandler);
    eventQueue.addHandler(SCMEvents.START_ADMIN_ON_NODE,
        datanodeStartAdminHandler);
    eventQueue.addHandler(SCMEvents.CMD_STATUS_REPORT, cmdStatusReportHandler);
    eventQueue
        .addHandler(SCMEvents.PENDING_DELETE_STATUS, pendingDeleteHandler);
    eventQueue.addHandler(SCMEvents.DELETE_BLOCK_STATUS,
        (DeletedBlockLogImpl) scmBlockManager.getDeletedBlockLog());
    eventQueue.addHandler(SCMEvents.PIPELINE_ACTIONS, pipelineActionHandler);
    eventQueue.addHandler(SCMEvents.PIPELINE_REPORT, pipelineReportHandler);
    eventQueue.addHandler(SCMEvents.SAFE_MODE_STATUS, clientProtocolServer);
    eventQueue.addHandler(SCMEvents.SAFE_MODE_STATUS, scmBlockManager);
    eventQueue
        .addHandler(SCMEvents.DELAYED_SAFE_MODE_STATUS, replicationManager);
    eventQueue
        .addHandler(SCMEvents.DELAYED_SAFE_MODE_STATUS, pipelineManager);


    // Emit initial safe mode status, as now handlers are registered.
    scmSafeModeManager.emitSafeModeStatus();
    registerMXBean();
    registerMetricsSource(this);
  }

  public OzoneConfiguration getConfiguration() {
    return configuration;
  }

  /**
   * This function initializes the following managers. If the configurator
   * specifies a value, we will use it, else we will use the default value.
   *
   *  Node Manager
   *  Pipeline Manager
   *  Container Manager
   *  Block Manager
   *  Replication Manager
   *  Safe Mode Manager
   *
   * @param conf - Ozone Configuration.
   * @param configurator - A customizer which allows different managers to be
   *                    used if needed.
   * @throws IOException - on Failure.
   */
  private void initializeSystemManagers(OzoneConfiguration conf,
                                       SCMConfigurator configurator)
      throws IOException {
    if (configurator.getNetworkTopology() != null) {
      clusterMap = configurator.getNetworkTopology();
    } else {
      clusterMap = new NetworkTopologyImpl(conf);
    }

    if(configurator.getScmNodeManager() != null) {
      scmNodeManager = configurator.getScmNodeManager();
    } else {
      scmNodeManager = new SCMNodeManager(
          conf, scmStorageConfig, eventQueue, clusterMap);
    }

    placementMetrics = SCMContainerPlacementMetrics.create();
    PlacementPolicy containerPlacementPolicy =
        ContainerPlacementPolicyFactory.getPolicy(conf, scmNodeManager,
            clusterMap, true, placementMetrics);

    if (configurator.getPipelineManager() != null) {
      pipelineManager = configurator.getPipelineManager();
    } else {
      pipelineManager =
          new SCMPipelineManager(conf, scmNodeManager,
              scmMetadataStore.getPipelineTable(),
              eventQueue);
    }

    if (configurator.getContainerManager() != null) {
      containerManager = configurator.getContainerManager();
    } else {
      containerManager =
          new SCMContainerManager(conf,
              scmMetadataStore.getContainerTable(),
              scmMetadataStore.getBatchHandler(),
              pipelineManager);
    }

    pipelineChoosePolicy = PipelineChoosePolicyFactory.getPolicy(conf);
    if (configurator.getScmBlockManager() != null) {
      scmBlockManager = configurator.getScmBlockManager();
    } else {
      scmBlockManager = new BlockManagerImpl(conf, this);
    }
    if (configurator.getReplicationManager() != null) {
      replicationManager = configurator.getReplicationManager();
    }  else {
      replicationManager = new ReplicationManager(
          conf.getObject(ReplicationManagerConfiguration.class),
          containerManager,
          containerPlacementPolicy,
          eventQueue,
          new LockManager<>(conf),
          scmNodeManager);
    }
    if(configurator.getScmSafeModeManager() != null) {
      scmSafeModeManager = configurator.getScmSafeModeManager();
    } else {
      scmSafeModeManager = new SCMSafeModeManager(conf,
          containerManager.getContainers(), pipelineManager, eventQueue);
    }
    scmDecommissionManager = new NodeDecommissionManager(conf, scmNodeManager,
        containerManager, eventQueue, replicationManager);
  }

  /**
   * If security is enabled we need to have the Security Protocol and a
   * default CA. This function initializes those values based on the
   * configurator.
   *
   * @param conf - Config
   * @param configurator - configurator
   * @throws IOException - on Failure
   * @throws AuthenticationException - on Failure
   */
  private void initializeCAnSecurityProtocol(OzoneConfiguration conf,
      SCMConfigurator configurator) throws IOException {
    if(configurator.getCertificateServer() != null) {
      this.certificateServer = configurator.getCertificateServer();
    } else {
      // This assumes that SCM init has run, and DB metadata stores are created.
      certificateServer = initializeCertificateServer(
          getScmStorageConfig().getClusterID(),
          getScmStorageConfig().getScmId());
    }
    // TODO: Support Intermediary CAs in future.
    certificateServer.init(new SecurityConfig(conf),
        CertificateServer.CAType.SELF_SIGNED_CA);
    securityProtocolServer = new SCMSecurityProtocolServer(conf,
        certificateServer);

    grpcTlsConfig = createTlsClientConfigForSCM(new SecurityConfig(conf),
            certificateServer);
  }

  // For Internal gRPC client from SCM to DN with gRPC TLS
  static GrpcTlsConfig createTlsClientConfigForSCM(SecurityConfig conf,
      CertificateServer certificateServer) throws IOException {
    if (conf.isSecurityEnabled() && conf.isGrpcTlsEnabled()) {
      try {
        X509Certificate caCert =
            CertificateCodec.getX509Certificate(
                certificateServer.getCACertificate());
        return new GrpcTlsConfig(null, null,
            caCert, false);
      } catch (CertificateException ex) {
        throw new SCMSecurityException("Fail to find SCM CA certificate.", ex);
      }
    }
    return null;
  }
  /**
   * Init the metadata store based on the configurator.
   * @param conf - Config
   * @param configurator - configurator
   * @throws IOException - on Failure
   */
  private void initalizeMetadataStore(OzoneConfiguration conf,
                                      SCMConfigurator configurator)
      throws IOException {
    if(configurator.getMetadataStore() != null) {
      scmMetadataStore = configurator.getMetadataStore();
    } else {
      scmMetadataStore = new SCMMetadataStoreImpl(conf);
    }
  }

  /**
   * Login as the configured user for SCM.
   *
   * @param conf
   */
  private void loginAsSCMUser(ConfigurationSource conf)
      throws IOException, AuthenticationException {
    if (LOG.isDebugEnabled()) {
      ScmConfig scmConfig = configuration.getObject(ScmConfig.class);
      LOG.debug("Ozone security is enabled. Attempting login for SCM user. "
              + "Principal: {}, keytab: {}",
          scmConfig.getKerberosPrincipal(),
          scmConfig.getKerberosKeytab());
    }

    Configuration hadoopConf =
        LegacyHadoopConfigurationSource.asHadoopConfiguration(conf);
    if (SecurityUtil.getAuthenticationMethod(hadoopConf).equals(
        AuthenticationMethod.KERBEROS)) {
      UserGroupInformation.setConfiguration(hadoopConf);
      InetSocketAddress socAddr = HddsServerUtil
          .getScmBlockClientBindAddress(conf);
      SecurityUtil.login(hadoopConf,
            ScmConfig.ConfigStrings.HDDS_SCM_KERBEROS_KEYTAB_FILE_KEY,
            ScmConfig.ConfigStrings.HDDS_SCM_KERBEROS_PRINCIPAL_KEY,
            socAddr.getHostName());
    } else {
      throw new AuthenticationException(SecurityUtil.getAuthenticationMethod(
          hadoopConf) + " authentication method not support. "
          + "SCM user login failed.");
    }
    LOG.info("SCM login successful.");
  }


  /**
   * This function creates/initializes a certificate server as needed.
   * This function is idempotent, so calling this again and again after the
   * server is initialized is not a problem.
   *
   * @param clusterID - Cluster ID
   * @param scmID     - SCM ID
   */
  private CertificateServer initializeCertificateServer(String clusterID,
      String scmID) throws IOException {
    // TODO: Support Certificate Server loading via Class Name loader.
    // So it is easy to use different Certificate Servers if needed.
    String subject = "scm@" + InetAddress.getLocalHost().getHostName();
    if(this.scmMetadataStore == null) {
      LOG.error("Cannot initialize Certificate Server without a valid meta " +
          "data layer.");
      throw new SCMException("Cannot initialize CA without a valid metadata " +
          "store", ResultCodes.SCM_NOT_INITIALIZED);
    }
    SCMCertStore certStore = new SCMCertStore(this.scmMetadataStore);
    return new DefaultCAServer(subject, clusterID, scmID, certStore);
  }

  /**
   * Builds a message for logging startup information about an RPC server.
   *
   * @param description RPC server description
   * @param addr        RPC server listening address
   * @return server startup message
   */
  public static String buildRpcServerStartMessage(String description,
                                                  InetSocketAddress addr) {
    return addr != null
        ? String.format("%s is listening at %s", description, addr.toString())
        : String.format("%s not started", description);
  }

  /**
   * Starts an RPC server, if configured.
   *
   * @param conf configuration
   * @param addr configured address of RPC server
   * @param protocol RPC protocol provided by RPC server
   * @param instance RPC protocol implementation instance
   * @param handlerCount RPC server handler count
   * @return RPC server
   * @throws IOException if there is an I/O error while creating RPC server
   */
  public static RPC.Server startRpcServer(
      OzoneConfiguration conf,
      InetSocketAddress addr,
      Class<?> protocol,
      BlockingService instance,
      int handlerCount)
      throws IOException {
    RPC.Server rpcServer =
        new RPC.Builder(conf)
            .setProtocol(protocol)
            .setInstance(instance)
            .setBindAddress(addr.getHostString())
            .setPort(addr.getPort())
            .setNumHandlers(handlerCount)
            .setVerbose(false)
            .setSecretManager(null)
            .build();

    HddsServerUtil.addPBProtocol(conf, protocol, instance, rpcServer);
    return rpcServer;
  }

  /**
   * Create an SCM instance based on the supplied configuration.
   *
   * @param conf        HDDS configuration
   * @return SCM instance
   * @throws IOException, AuthenticationException
   */
  public static StorageContainerManager createSCM(OzoneConfiguration conf)
      throws IOException, AuthenticationException {
    return new StorageContainerManager(conf);
  }

  /**
   * Routine to set up the Version info for StorageContainerManager.
   *
   * @param conf OzoneConfiguration
   * @return true if SCM initialization is successful, false otherwise.
   * @throws IOException if init fails due to I/O error
   */
  public static boolean scmInit(OzoneConfiguration conf,
      String clusterId) throws IOException {
    SCMStorageConfig scmStorageConfig = new SCMStorageConfig(conf);
    StorageState state = scmStorageConfig.getState();
    if (state != StorageState.INITIALIZED) {
      try {
        if (clusterId != null && !clusterId.isEmpty()) {
          scmStorageConfig.setClusterId(clusterId);
        }
        scmStorageConfig.initialize();
        LOG.info("SCM initialization succeeded. Current cluster id for sd={}"
            + ";cid={};layoutVersion={}", scmStorageConfig.getStorageDir(),
            scmStorageConfig.getClusterID(),
            scmStorageConfig.getLayoutVersion());
        return true;
      } catch (IOException ioe) {
        LOG.error("Could not initialize SCM version file", ioe);
        return false;
      }
    } else {
      LOG.info("SCM already initialized. Reusing existing cluster id for sd={}"
          + ";cid={};layoutVersion={}", scmStorageConfig.getStorageDir(),
          scmStorageConfig.getClusterID(),
          scmStorageConfig.getLayoutVersion());
      return true;
    }
  }

  /**
   * Initialize SCM metrics.
   */
  public static void initMetrics() {
    metrics = SCMMetrics.create();
  }

  /**
   * Return SCM metrics instance.
   */
  public static SCMMetrics getMetrics() {
    return metrics == null ? SCMMetrics.create() : metrics;
  }

  public SCMStorageConfig getScmStorageConfig() {
    return scmStorageConfig;
  }

  public SCMDatanodeProtocolServer getDatanodeProtocolServer() {
    return datanodeProtocolServer;
  }

  public SCMBlockProtocolServer getBlockProtocolServer() {
    return blockProtocolServer;
  }

  public SCMClientProtocolServer getClientProtocolServer() {
    return clientProtocolServer;
  }

  public SCMSecurityProtocolServer getSecurityProtocolServer() {
    return securityProtocolServer;
  }

  /**
   * Initialize container reports cache that sent from datanodes.
   */
  @SuppressWarnings("UnstableApiUsage")
  private Cache<String, ContainerStat> buildContainerReportCache() {
    return
        CacheBuilder.newBuilder()
            .expireAfterAccess(Long.MAX_VALUE, TimeUnit.MILLISECONDS)
            .maximumSize(Integer.MAX_VALUE)
            .removalListener((
                RemovalListener<String, ContainerStat>) removalNotification -> {
                  synchronized (containerReportCache) {
                    ContainerStat stat = removalNotification.getValue();
                    if (stat != null) {
                      // TODO: Are we doing the right thing here?
                      // remove invalid container report
                      metrics.decrContainerStat(stat);
                    }
                    if (LOG.isDebugEnabled()) {
                      LOG.debug("Remove expired container stat entry for " +
                          "datanode: {}.", removalNotification.getKey());
                    }
                  }
                })
            .build();
  }

  private void registerMXBean() {
    final Map<String, String> jmxProperties = new HashMap<>();
    jmxProperties.put("component", "ServerRuntime");
    this.scmInfoBeanName = HddsUtils.registerWithJmxProperties(
        "StorageContainerManager", "StorageContainerManagerInfo",
        jmxProperties, this);
  }

  private void registerMetricsSource(SCMMXBean scmMBean) {
    scmContainerMetrics = SCMContainerMetrics.create(scmMBean);
  }

  private void unregisterMXBean() {
    if (this.scmInfoBeanName != null) {
      MBeans.unregister(this.scmInfoBeanName);
      this.scmInfoBeanName = null;
    }
  }

  @VisibleForTesting
  public ContainerInfo getContainerInfo(long containerID) throws
      IOException {
    return containerManager.getContainer(ContainerID.valueof(containerID));
  }

  /**
   * Returns listening address of StorageLocation Protocol RPC server.
   *
   * @return listen address of StorageLocation RPC server
   */
  @VisibleForTesting
  public InetSocketAddress getClientRpcAddress() {
    return getClientProtocolServer().getClientRpcAddress();
  }

  @Override
  public String getClientRpcPort() {
    InetSocketAddress addr = getClientRpcAddress();
    return addr == null ? "0" : Integer.toString(addr.getPort());
  }

  /**
   * Returns listening address of StorageDatanode Protocol RPC server.
   *
   * @return Address where datanode are communicating.
   */
  public InetSocketAddress getDatanodeRpcAddress() {
    return getDatanodeProtocolServer().getDatanodeRpcAddress();
  }

  @Override
  public String getDatanodeRpcPort() {
    InetSocketAddress addr = getDatanodeRpcAddress();
    return addr == null ? "0" : Integer.toString(addr.getPort());
  }

  /**
   * Start service.
   */
  public void start() throws IOException {
    if (LOG.isInfoEnabled()) {
      LOG.info(buildRpcServerStartMessage(
          "StorageContainerLocationProtocol RPC server",
          getClientRpcAddress()));
    }

    ms = HddsServerUtil
        .initializeMetrics(configuration, "StorageContainerManager");

    commandWatcherLeaseManager.start();
    getClientProtocolServer().start();

    if (LOG.isInfoEnabled()) {
      LOG.info(buildRpcServerStartMessage("ScmBlockLocationProtocol RPC " +
          "server", getBlockProtocolServer().getBlockRpcAddress()));
    }
    getBlockProtocolServer().start();

    if (LOG.isInfoEnabled()) {
      LOG.info(buildRpcServerStartMessage("ScmDatanodeProtocl RPC " +
          "server", getDatanodeProtocolServer().getDatanodeRpcAddress()));
    }
    getDatanodeProtocolServer().start();
    if (getSecurityProtocolServer() != null) {
      getSecurityProtocolServer().start();
    }

    httpServer.start();
    scmBlockManager.start();

    // Start jvm monitor
    jvmPauseMonitor = new JvmPauseMonitor();
    jvmPauseMonitor.init(configuration);
    jvmPauseMonitor.start();

    setStartTime();
  }

  /**
   * Stop service.
   */
  public void stop() {

    try {
      LOG.info("Stopping Replication Manager Service.");
      replicationManager.stop();
    } catch (Exception ex) {
      LOG.error("Replication manager service stop failed.", ex);
    }

    try {
      LOG.info("Stopping the Datanode Admin Monitor.");
      scmDecommissionManager.stop();
    } catch (Exception ex) {
      LOG.error("The Datanode Admin Monitor failed to stop", ex);
    }

    try {
      LOG.info("Stopping Lease Manager of the command watchers");
      commandWatcherLeaseManager.shutdown();
    } catch (Exception ex) {
      LOG.error("Lease Manager of the command watchers stop failed");
    }

    try {
      LOG.info("Stopping datanode service RPC server");
      getDatanodeProtocolServer().stop();

    } catch (Exception ex) {
      LOG.error("Storage Container Manager datanode RPC stop failed.", ex);
    }

    try {
      LOG.info("Stopping block service RPC server");
      getBlockProtocolServer().stop();
    } catch (Exception ex) {
      LOG.error("Storage Container Manager blockRpcServer stop failed.", ex);
    }

    try {
      LOG.info("Stopping the StorageContainerLocationProtocol RPC server");
      getClientProtocolServer().stop();
    } catch (Exception ex) {
      LOG.error("Storage Container Manager clientRpcServer stop failed.", ex);
    }

    try {
      LOG.info("Stopping Storage Container Manager HTTP server.");
      httpServer.stop();
    } catch (Exception ex) {
      LOG.error("Storage Container Manager HTTP server stop failed.", ex);
    }

    if (getSecurityProtocolServer() != null) {
      getSecurityProtocolServer().stop();
    }

    try {
      LOG.info("Stopping Block Manager Service.");
      scmBlockManager.stop();
    } catch (Exception ex) {
      LOG.error("SCM block manager service stop failed.", ex);
    }

    if (containerReportCache != null) {
      containerReportCache.invalidateAll();
      containerReportCache.cleanUp();
    }

    if (metrics != null) {
      metrics.unRegister();
    }

    unregisterMXBean();
    if (scmContainerMetrics != null) {
      scmContainerMetrics.unRegister();
    }
    if (placementMetrics != null) {
      placementMetrics.unRegister();
    }

    // Event queue must be stopped before the DB store is closed at the end.
    try {
      LOG.info("Stopping SCM Event Queue.");
      eventQueue.close();
    } catch (Exception ex) {
      LOG.error("SCM Event Queue stop failed", ex);
    }

    if (jvmPauseMonitor != null) {
      jvmPauseMonitor.stop();
    }
    IOUtils.cleanupWithLogger(LOG, containerManager);
    IOUtils.cleanupWithLogger(LOG, pipelineManager);

    try {
      scmMetadataStore.stop();
    } catch (Exception ex) {
      LOG.error("SCM Metadata store stop failed", ex);
    }

    if (ms != null) {
      ms.stop();
    }

    scmSafeModeManager.stop();
  }

  /**
   * Wait until service has completed shutdown.
   */
  public void join() {
    try {
      getBlockProtocolServer().join();
      getClientProtocolServer().join();
      getDatanodeProtocolServer().join();
      if (getSecurityProtocolServer() != null) {
        getSecurityProtocolServer().join();
      }
    } catch (InterruptedException e) {
      Thread.currentThread().interrupt();
      LOG.info("Interrupted during StorageContainerManager join.");
    }
  }

  /**
   * Returns the Number of Datanodes that are communicating with SCM.
   *
   * @param nodestate Healthy, Dead etc.
   * @return int -- count
   */
  public int getNodeCount(NodeState nodestate) {
    // TODO - decomm - this probably needs to accept opState and health
    return scmNodeManager.getNodeCount(null, nodestate);
  }

  /**
   * Returns the node decommission manager.
   *
   * @return NodeDecommissionManager The decommission manger for the used by
   *         scm
   */
  public NodeDecommissionManager getScmDecommissionManager() {
    return scmDecommissionManager;
  }

  /**
   * Returns SCM container manager.
   */
  @VisibleForTesting
  public ContainerManager getContainerManager() {
    return containerManager;
  }

  /**
   * Returns node manager.
   *
   * @return - Node Manager
   */
  @VisibleForTesting
  public NodeManager getScmNodeManager() {
    return scmNodeManager;
  }

  /**
   * Returns pipeline manager.
   *
   * @return - Pipeline Manager
   */
  @VisibleForTesting
  public PipelineManager getPipelineManager() {
    return pipelineManager;
  }

  @VisibleForTesting
  public BlockManager getScmBlockManager() {
    return scmBlockManager;
  }

  @VisibleForTesting
  public SCMSafeModeManager getScmSafeModeManager() {
    return scmSafeModeManager;
  }

  @VisibleForTesting
  public ReplicationManager getReplicationManager() {
    return replicationManager;
  }

  public void checkAdminAccess(String remoteUser) throws IOException {
    if (remoteUser != null && !scmAdminUsernames.contains(remoteUser)) {
      throw new IOException(
          "Access denied for user " + remoteUser + ". Superuser privilege " +
              "is required.");
    }
  }

  /**
   * Invalidate container stat entry for given datanode.
   *
   * @param datanodeUuid
   */
  public void removeContainerReport(String datanodeUuid) {
    synchronized (containerReportCache) {
      containerReportCache.invalidate(datanodeUuid);
    }
  }

  /**
   * Get container stat of specified datanode.
   *
   * @param datanodeUuid
   * @return
   */
  public ContainerStat getContainerReport(String datanodeUuid) {
    ContainerStat stat = null;
    synchronized (containerReportCache) {
      stat = containerReportCache.getIfPresent(datanodeUuid);
    }

    return stat;
  }

  /**
   * Returns a view of the container stat entries. Modifications made to the
   * map will directly
   * affect the cache.
   *
   * @return
   */
  public ConcurrentMap<String, ContainerStat> getContainerReportCache() {
    return containerReportCache.asMap();
  }

  @Override
  public Map<String, String> getContainerReport() {
    Map<String, String> id2StatMap = new HashMap<>();
    synchronized (containerReportCache) {
      ConcurrentMap<String, ContainerStat> map = containerReportCache.asMap();
      for (Map.Entry<String, ContainerStat> entry : map.entrySet()) {
        id2StatMap.put(entry.getKey(), entry.getValue().toJsonString());
      }
    }

    return id2StatMap;
  }

  /**
   * Returns live safe mode container threshold.
   *
   * @return String
   */
  @Override
  public double getSafeModeCurrentContainerThreshold() {
    return getCurrentContainerThreshold();
  }

  /**
   * Returns safe mode status.
   * @return boolean
   */
  @Override
  public boolean isInSafeMode() {
    return scmSafeModeManager.getInSafeMode();
  }

  /**
   * Returns EventPublisher.
   */
  public EventPublisher getEventQueue() {
    return eventQueue;
  }

  /**
   * Force SCM out of safe mode.
   */
  public boolean exitSafeMode() {
    scmSafeModeManager.exitSafeMode(eventQueue);
    return true;
  }

  @VisibleForTesting
  public double getCurrentContainerThreshold() {
    return scmSafeModeManager.getCurrentContainerThreshold();
  }

  @Override
  public Map<String, Integer> getContainerStateCount() {
    Map<String, Integer> nodeStateCount = new HashMap<>();
    for (HddsProtos.LifeCycleState state : HddsProtos.LifeCycleState.values()) {
      nodeStateCount.put(state.toString(),
          containerManager.getContainerCountByState(state));
    }
    return nodeStateCount;
  }

  /**
   * Returns the SCM metadata Store.
   * @return SCMMetadataStore
   */
  public SCMMetadataStore getScmMetadataStore() {
    return scmMetadataStore;
  }

  /**
   * Returns the SCM network topology cluster.
   * @return NetworkTopology
   */
  public NetworkTopology getClusterMap() {
    return this.clusterMap;
  }

  /**
   * Get the safe mode status of all rules.
   *
   * @return map of rule statuses.
   */
  public Map<String, Pair<Boolean, String>> getRuleStatus() {
    return scmSafeModeManager.getRuleStatus();
  }

  @Override
  public Map<String, String[]> getSafeModeRuleStatus() {
    Map<String, String[]> map = new HashMap<>();
    for (Map.Entry<String, Pair<Boolean, String>> entry :
        scmSafeModeManager.getRuleStatus().entrySet()) {
      String[] status =
          {entry.getValue().getRight(), entry.getValue().getLeft().toString()};
      map.put(entry.getKey(), status);
    }
    return map;
  }

  public PipelineChoosePolicy getPipelineChoosePolicy() {
    return this.pipelineChoosePolicy;
  }

  public String getScmId() {
    return getScmStorageConfig().getScmId();
  }

  public String getClusterId() {
    return getScmStorageConfig().getClusterID();
  }
}<|MERGE_RESOLUTION|>--- conflicted
+++ resolved
@@ -329,12 +329,7 @@
         eventQueue);
     blockProtocolServer = new SCMBlockProtocolServer(conf, this);
     clientProtocolServer = new SCMClientProtocolServer(conf, this);
-<<<<<<< HEAD
     httpServer = new StorageContainerManagerHttpServer(conf, this);
-
-=======
-    httpServer = new StorageContainerManagerHttpServer(conf);
->>>>>>> 98aa0bdb
     eventQueue.addHandler(SCMEvents.DATANODE_COMMAND, scmNodeManager);
     eventQueue.addHandler(SCMEvents.RETRIABLE_DATANODE_COMMAND, scmNodeManager);
     eventQueue.addHandler(SCMEvents.NODE_REPORT, nodeReportHandler);
