--- conflicted
+++ resolved
@@ -306,12 +306,6 @@
    */
   boolean getReplicationManagerStatus() throws IOException;
 
-  StatusAndMessages finalizeScmUpgrade(String upgradeClientID)
-      throws IOException;
-
-  StatusAndMessages queryUpgradeFinalizationProgress(String upgradeClientID,
-      boolean force) throws IOException;
-
   /**
    * returns the list of ratis peer roles. Currently only include peer address.
    */
@@ -326,10 +320,6 @@
    * capacity, SCMused, and remaining space.
    * @throws IOException
    */
-<<<<<<< HEAD
-  List<HddsProtos.DatanodeUsageInfo> getDatanodeUsageInfo(String ipaddress,
-      String uuid) throws IOException;
-=======
   List<HddsProtos.DatanodeUsageInfoProto> getDatanodeUsageInfo(String ipaddress,
                                                                String uuid)
       throws IOException;
@@ -346,5 +336,9 @@
   List<HddsProtos.DatanodeUsageInfoProto> getDatanodeUsageInfo(
       boolean mostUsed, int count) throws IOException;
 
->>>>>>> 685ff3fc
+  StatusAndMessages finalizeScmUpgrade(String upgradeClientID)
+      throws IOException;
+
+  StatusAndMessages queryUpgradeFinalizationProgress(
+      String upgradeClientID, boolean force) throws IOException;
 }