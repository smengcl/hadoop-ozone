--- conflicted
+++ resolved
@@ -145,20 +145,20 @@
     </description>
   </property>
   <property>
-<<<<<<< HEAD
     <name>hdds.datanode.upgrade.layout.inline</name>
     <value>true</value>
     <tag>OZONE, CONTAINER, STORAGE, MANAGEMENT</tag>
     <description>Determines whether to upgrade the DN layout on restart
       automatically. If set of false, the tool verifies that the current
       disk format is correct.
-=======
+    </description>
+  </property>
+  <property>
     <name>hdds.datanode.dir.du.reserved</name>
     <value/>
     <tag>OZONE, CONTAINER, STORAGE, MANAGEMENT</tag>
     <description>Reserved space in bytes per volume. Always leave this much space free for non dfs use.
        Such as /dir1:100B, /dir2:200MB, means dir1 reserves 100 bytes and dir2 reserves 200 MB.
->>>>>>> b0fed253
     </description>
   </property>
   <property>
