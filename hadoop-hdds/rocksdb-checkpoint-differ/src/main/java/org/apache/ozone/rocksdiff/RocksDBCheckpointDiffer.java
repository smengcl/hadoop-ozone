--- conflicted
+++ resolved
@@ -52,12 +52,8 @@
 import java.util.Comparator;
 import java.util.HashSet;
 import java.util.List;
-<<<<<<< HEAD
+import java.util.Map;
 import java.util.Scanner;
-=======
-import java.util.Map;
-import java.util.Queue;
->>>>>>> e5d9c38f
 import java.util.Set;
 import java.util.concurrent.ConcurrentHashMap;
 import java.util.stream.Collectors;
@@ -474,6 +470,16 @@
    * @return number of keys
    */
   private long getSSTFileSummary(String filename) throws RocksDBException {
+
+    if (skipGetSSTFileSummary) {
+      // For testing only
+      return 1L;
+    }
+
+    if (!filename.endsWith(SST_FILE_EXTENSION)) {
+      filename += SST_FILE_EXTENSION;
+    }
+
     Options option = new Options();
     SstFileReader reader = new SstFileReader(option);
 
@@ -486,15 +492,7 @@
     return properties.getNumEntries();
   }
 
-<<<<<<< HEAD
-    if (skipGetSSTFileSummary) {
-      // For testing only
-      return 1L;
-    }
-
-=======
   private String getAbsoluteSstFilePath(String filename) {
->>>>>>> e5d9c38f
     if (!filename.endsWith(SST_FILE_EXTENSION)) {
       filename += SST_FILE_EXTENSION;
     }
@@ -670,50 +668,6 @@
   }
 
   /**
-<<<<<<< HEAD
-=======
-   * Snapshot information node class for the differ.
-   */
-  public static class DifferSnapshotInfo {
-    private final String dbPath;
-    private final String snapshotID;
-    private final long snapshotGeneration;
-    private final Map<String, String> tablePrefixes;
-
-    public DifferSnapshotInfo(String db, String id, long gen,
-        Map<String, String> prefixes) {
-      dbPath = db;
-      snapshotID = id;
-      snapshotGeneration = gen;
-      tablePrefixes = prefixes;
-    }
-
-    public String getDbPath() {
-      return dbPath;
-    }
-
-    public String getSnapshotID() {
-      return snapshotID;
-    }
-
-    public long getSnapshotGeneration() {
-      return snapshotGeneration;
-    }
-
-    public Map<String, String> getTablePrefixes() {
-      return tablePrefixes;
-    }
-
-    @Override
-    public String toString() {
-      return "DifferSnapshotInfo{" + "dbPath='" + dbPath + '\''
-          + ", snapshotID='" + snapshotID + '\'' + ", snapshotGeneration="
-          + snapshotGeneration + '}';
-    }
-  }
-
-  /**
->>>>>>> e5d9c38f
    * Get a list of SST files that differs between src and destination snapshots.
    * <p>
    * Expected input: src is a snapshot taken AFTER the dest.
@@ -995,11 +949,9 @@
     return LOG;
   }
 
-<<<<<<< HEAD
   @VisibleForTesting
   public ConcurrentHashMap<String, CompactionNode> getCompactionNodeMap() {
     return compactionNodeMap;
   }
-=======
->>>>>>> e5d9c38f
+
 }