/*
 * Licensed to the Apache Software Foundation (ASF) under one or more
 * contributor license agreements. See the NOTICE file distributed with
 * this work for additional information regarding copyright ownership.
 * The ASF licenses this file to You under the Apache License, Version 2.0
 * (the "License"); you may not use this file except in compliance with
 * the License. You may obtain a copy of the License at
 *
 *      http://www.apache.org/licenses/LICENSE-2.0
 *
 * Unless required by applicable law or agreed to in writing, software
 * distributed under the License is distributed on an "AS IS" BASIS,
 * WITHOUT WARRANTIES OR CONDITIONS OF ANY KIND, either express or implied.
 * See the License for the specific language governing permissions and
 * limitations under the License.
 */

package org.apache.hadoop.ozone.container.common;

import static java.nio.charset.StandardCharsets.UTF_8;
import static org.apache.commons.lang3.RandomStringUtils.secure;
import static org.apache.hadoop.ozone.OzoneConsts.BLOCK_COUNT;
import static org.apache.hadoop.ozone.OzoneConsts.CONTAINER_BYTES_USED;
import static org.apache.hadoop.ozone.OzoneConsts.PENDING_DELETE_BLOCK_COUNT;
import static org.apache.hadoop.ozone.container.common.ContainerTestUtils.COMMIT_STAGE;
import static org.apache.hadoop.ozone.container.common.ContainerTestUtils.WRITE_STAGE;
import static org.apache.hadoop.ozone.container.common.impl.ContainerImplTestUtils.newContainerSet;
import static org.junit.jupiter.api.Assertions.assertEquals;
import static org.mockito.Mockito.any;
import static org.mockito.Mockito.mock;
import static org.mockito.Mockito.when;

import java.io.File;
import java.io.IOException;
import java.nio.ByteBuffer;
import java.util.Arrays;
import java.util.List;
import java.util.UUID;
import java.util.concurrent.TimeoutException;
import org.apache.hadoop.hdds.HddsConfigKeys;
import org.apache.hadoop.hdds.client.BlockID;
import org.apache.hadoop.hdds.conf.OzoneConfiguration;
import org.apache.hadoop.hdds.protocol.datanode.proto.ContainerProtos;
import org.apache.hadoop.hdds.protocol.proto.StorageContainerDatanodeProtocolProtos.DeletedBlocksTransaction;
import org.apache.hadoop.hdds.scm.ScmConfigKeys;
import org.apache.hadoop.hdds.scm.container.common.helpers.StorageContainerException;
import org.apache.hadoop.hdds.utils.db.BatchOperation;
import org.apache.hadoop.hdds.utils.db.Table;
import org.apache.hadoop.ozone.OzoneConsts;
import org.apache.hadoop.ozone.common.ChunkBuffer;
import org.apache.hadoop.ozone.container.ContainerTestHelper;
import org.apache.hadoop.ozone.container.common.helpers.BlockData;
import org.apache.hadoop.ozone.container.common.helpers.ChunkInfo;
import org.apache.hadoop.ozone.container.common.impl.ContainerLayoutVersion;
import org.apache.hadoop.ozone.container.common.impl.ContainerSet;
import org.apache.hadoop.ozone.container.common.interfaces.BlockIterator;
import org.apache.hadoop.ozone.container.common.interfaces.Container;
import org.apache.hadoop.ozone.container.common.interfaces.ContainerDispatcher;
import org.apache.hadoop.ozone.container.common.interfaces.DBHandle;
import org.apache.hadoop.ozone.container.common.volume.MutableVolumeSet;
import org.apache.hadoop.ozone.container.common.volume.RoundRobinVolumeChoosingPolicy;
import org.apache.hadoop.ozone.container.common.volume.StorageVolume;
import org.apache.hadoop.ozone.container.keyvalue.KeyValueContainer;
import org.apache.hadoop.ozone.container.keyvalue.KeyValueContainerData;
import org.apache.hadoop.ozone.container.keyvalue.KeyValueHandler;
import org.apache.hadoop.ozone.container.keyvalue.helpers.BlockUtils;
import org.apache.hadoop.ozone.container.keyvalue.impl.BlockManagerImpl;
import org.apache.hadoop.ozone.container.keyvalue.impl.FilePerBlockStrategy;
import org.apache.hadoop.ozone.container.keyvalue.interfaces.BlockManager;
import org.apache.hadoop.ozone.container.keyvalue.interfaces.ChunkManager;
import org.apache.hadoop.ozone.container.metadata.DatanodeStoreSchemaTwoImpl;
import org.apache.hadoop.ozone.container.ozoneimpl.OzoneContainer;
import org.apache.ozone.test.GenericTestUtils;
import org.junit.jupiter.api.AfterEach;
import org.junit.jupiter.api.BeforeEach;
import org.junit.jupiter.api.Test;
import org.junit.jupiter.api.io.TempDir;

/**
 * Tests processing of containers written with DB schema version 2,
 * which stores all its data in a one-db-per-container layout.
 * Schema version 3 will use a one-db-per-disk layout, but it
 * should still be able to read, delete data, and update metadata for schema
 * version 2 containers.
 * We have a switch "hdds.datanode.container.schema.v3.enabled", so we could
 * create a test container with it off and turn it on later to
 * test the container operations above.
 * <p>
 * The functionality executed by these tests assumes that all containers will
 * have to be closed before an upgrade, meaning that containers written with
 * schema version 2 will only ever be encountered in their closed state.
 * <p>
 */
public class TestSchemaTwoBackwardsCompatibility {

  private OzoneConfiguration conf;
  private String clusterID;
  private String datanodeUuid;
  @TempDir
  private File testRoot;
  private MutableVolumeSet volumeSet;
  private BlockManager blockManager;
  private ChunkManager chunkManager;
  private ContainerSet containerSet;
  private KeyValueHandler keyValueHandler;
  private OzoneContainer ozoneContainer;

  private static final int BLOCKS_PER_CONTAINER = 6;
  private static final int CHUNKS_PER_BLOCK = 2;
  private static final int DELETE_TXNS_PER_CONTAINER = 2;
  private static final int BLOCKS_PER_TXN = 2;
  private static final int CHUNK_LENGTH = 1024;
  private static final byte[] SAMPLE_DATA =
      secure().nextAlphanumeric(1024).getBytes(UTF_8);

  @BeforeEach
  public void setup() throws Exception {
    conf = new OzoneConfiguration();

    clusterID = UUID.randomUUID().toString();
    datanodeUuid = UUID.randomUUID().toString();

    // turn off schemaV3 first
    ContainerTestUtils.disableSchemaV3(conf);
    conf.set(ScmConfigKeys.HDDS_DATANODE_DIR_KEY, testRoot.getAbsolutePath());
    conf.set(HddsConfigKeys.OZONE_METADATA_DIRS, testRoot.getAbsolutePath());

    volumeSet = new MutableVolumeSet(datanodeUuid, clusterID, conf, null,
        StorageVolume.VolumeType.DATA_VOLUME, null);

    blockManager = new BlockManagerImpl(conf);
    chunkManager = new FilePerBlockStrategy(true, blockManager);

<<<<<<< HEAD
    containerSet = new ContainerSet(1000);
    keyValueHandler = ContainerTestUtils.getKeyValueHandler(conf, datanodeUuid, containerSet, volumeSet);
=======
    containerSet = newContainerSet();
    keyValueHandler = new KeyValueHandler(conf, datanodeUuid,
        containerSet, volumeSet, ContainerMetrics.create(conf), c -> { });
>>>>>>> 5c5db8e9
    ozoneContainer = mock(OzoneContainer.class);
    when(ozoneContainer.getContainerSet()).thenReturn(containerSet);
    when(ozoneContainer.getWriteChannel()).thenReturn(null);
    ContainerDispatcher dispatcher = mock(ContainerDispatcher.class);
    when(ozoneContainer.getDispatcher()).thenReturn(dispatcher);
    when(dispatcher.getHandler(any())).thenReturn(keyValueHandler);
  }

  @AfterEach
  public void cleanup() {
    BlockUtils.shutdownCache(conf);
  }

  @Test
  public void testDBFile() throws IOException {
    // create a container of schema v2
    KeyValueContainer container = createTestContainer();
    assertEquals(container.getContainerData().getSchemaVersion(),
        OzoneConsts.SCHEMA_V2);

    // db file should be under the container path
    String containerPath = container.getContainerData().getDbFile()
        .getParentFile().getParentFile().getName();
    assertEquals(containerPath,
        Long.toString(container.getContainerData().getContainerID()));
  }

  @Test
  public void testBlockIteration() throws IOException {
    // create a container of schema v2
    KeyValueContainer container = createTestContainer();
    assertEquals(container.getContainerData().getSchemaVersion(),
        OzoneConsts.SCHEMA_V2);

    // turn on schema v3 first, then do operations
    ContainerTestUtils.enableSchemaV3(conf);

    try (DBHandle db = BlockUtils.getDB(container.getContainerData(), conf)) {
      long containerID = container.getContainerData().getContainerID();
      int blockCount = 0;
      try (BlockIterator<BlockData> iter = db.getStore()
          .getBlockIterator(containerID)) {
        while (iter.hasNext()) {
          BlockData blockData = iter.nextBlock();
          int chunkCount = 0;
          for (ContainerProtos.ChunkInfo chunkInfo : blockData.getChunks()) {
            assertEquals(chunkInfo.getLen(), CHUNK_LENGTH);
            chunkCount++;
          }
          assertEquals(chunkCount, CHUNKS_PER_BLOCK);
          blockCount++;
        }
      }
      assertEquals(blockCount, BLOCKS_PER_CONTAINER);
    }
  }

  @Test
  public void testReadMetadata() throws IOException {
    // create a container of schema v2
    KeyValueContainer container = createTestContainer();
    assertEquals(container.getContainerData().getSchemaVersion(),
        OzoneConsts.SCHEMA_V2);
    KeyValueContainerData cData = container.getContainerData();
    assertEquals(cData.getBlockCount(), BLOCKS_PER_CONTAINER);
    assertEquals(cData.getNumPendingDeletionBlocks(),
        DELETE_TXNS_PER_CONTAINER * BLOCKS_PER_TXN);
    assertEquals(cData.getBytesUsed(),
        CHUNK_LENGTH * CHUNKS_PER_BLOCK * BLOCKS_PER_CONTAINER);

    // turn on schema v3 first, then do operations
    ContainerTestUtils.enableSchemaV3(conf);

    try (DBHandle db = BlockUtils.getDB(cData, conf)) {
      Table<String, Long> metadatatable = db.getStore().getMetadataTable();
      assertEquals((long)metadatatable.get(BLOCK_COUNT),
          BLOCKS_PER_CONTAINER);
      assertEquals((long)metadatatable.get(PENDING_DELETE_BLOCK_COUNT),
          DELETE_TXNS_PER_CONTAINER * BLOCKS_PER_TXN);
      assertEquals((long)metadatatable.get(CONTAINER_BYTES_USED),
          CHUNK_LENGTH * CHUNKS_PER_BLOCK * BLOCKS_PER_CONTAINER);
    }
  }

  @Test
  public void testDeleteViaTransation() throws IOException, TimeoutException,
      InterruptedException {
    // create a container of schema v2
    KeyValueContainer container = createTestContainer();
    assertEquals(container.getContainerData().getSchemaVersion(),
        OzoneConsts.SCHEMA_V2);
    // close it
    container.close();
    containerSet.addContainer(container);
    KeyValueContainerData cData = container.getContainerData();

    // turn on schema v3 first, then do operations
    ContainerTestUtils.enableSchemaV3(conf);

    // start block deleting service
    long initialTotalSpace = cData.getBytesUsed();
    BlockDeletingServiceTestImpl service =
        new BlockDeletingServiceTestImpl(ozoneContainer, 1000, conf);
    service.start();
    GenericTestUtils.waitFor(service::isStarted, 100, 3000);
    service.runDeletingTasks();
    GenericTestUtils.waitFor(() -> service.getTimesOfProcessed() == 1,
        100, 3000);
    GenericTestUtils.waitFor(() -> cData.getBytesUsed() != initialTotalSpace,
        100, 3000);

    // check in-memory metadata after deletion
    long blockSize = CHUNK_LENGTH * CHUNKS_PER_BLOCK;
    long expectedKeyCount = BLOCKS_PER_CONTAINER -
        DELETE_TXNS_PER_CONTAINER * BLOCKS_PER_TXN;
    long expectedBytesUsed = blockSize * expectedKeyCount;
    assertEquals(cData.getBlockCount(), expectedKeyCount);
    assertEquals(cData.getNumPendingDeletionBlocks(), 0);
    assertEquals(cData.getBytesUsed(), expectedBytesUsed);

    // check db metadata after deletion
    try (DBHandle db = BlockUtils.getDB(cData, conf)) {
      Table<String, Long> metadatatable = db.getStore().getMetadataTable();
      assertEquals((long)metadatatable.get(BLOCK_COUNT), expectedKeyCount);
      assertEquals((long)metadatatable.get(PENDING_DELETE_BLOCK_COUNT), 0);
      assertEquals((long)metadatatable.get(CONTAINER_BYTES_USED),
          expectedBytesUsed);
    }
  }

  private KeyValueContainer createTestContainer() throws IOException {
    long containerID = ContainerTestHelper.getTestContainerID();
    KeyValueContainerData cData = new KeyValueContainerData(containerID,
        ContainerLayoutVersion.FILE_PER_BLOCK,
        ContainerTestHelper.CONTAINER_MAX_SIZE,
        UUID.randomUUID().toString(), datanodeUuid);
    cData.setSchemaVersion(OzoneConsts.SCHEMA_V2);
    KeyValueContainer container = new KeyValueContainer(cData, conf);
    container.create(volumeSet, new RoundRobinVolumeChoosingPolicy(),
        clusterID);

    // populate with some blocks
    // metadata will be updated here, too
    for (long localID = 0; localID < BLOCKS_PER_CONTAINER; localID++) {
      BlockData blockData = createTestBlockData(localID, container);
      blockManager.putBlock(container, blockData);
    }

    // populate with some delete txns
    for (long txnID = 0; txnID < DELETE_TXNS_PER_CONTAINER; txnID++) {
      long startBlockID = txnID * DELETE_TXNS_PER_CONTAINER;
      List<Long> blocks = Arrays.asList(startBlockID, startBlockID + 1);
      DeletedBlocksTransaction txn =
          createTestDeleteTxn(txnID, blocks, containerID);
      try (DBHandle db = BlockUtils.getDB(cData, conf)) {
        try (BatchOperation batch = db.getStore().getBatchHandler()
            .initBatchOperation()) {
          DatanodeStoreSchemaTwoImpl dnStoreTwoImpl =
              (DatanodeStoreSchemaTwoImpl) db.getStore();
          dnStoreTwoImpl.getDeleteTransactionTable()
              .putWithBatch(batch, txnID, txn);

          // update delete related metadata
          db.getStore().getMetadataTable().putWithBatch(batch,
              cData.getLatestDeleteTxnKey(), txn.getTxID());
          db.getStore().getMetadataTable().putWithBatch(batch,
              cData.getPendingDeleteBlockCountKey(),
              cData.getNumPendingDeletionBlocks() + BLOCKS_PER_TXN);
          db.getStore().getBatchHandler().commitBatchOperation(batch);

          cData.updateDeleteTransactionId(txn.getTxID());
          cData.incrPendingDeletionBlocks(BLOCKS_PER_TXN);
        }
      }
    }
    return container;
  }

  private BlockData createTestBlockData(long localID, Container container)
      throws StorageContainerException {
    long containerID = container.getContainerData().getContainerID();
    BlockID blockID = new BlockID(containerID, localID);
    BlockData blockData = new BlockData(blockID);

    // populate with some chunks
    for (int chunkIndex = 0; chunkIndex < CHUNKS_PER_BLOCK; chunkIndex++) {
      ChunkInfo chunk = createTestChunkData(chunkIndex, blockID, container);
      blockData.addChunk(chunk.getProtoBufMessage());
    }

    return blockData;
  }

  private ChunkInfo createTestChunkData(long chunkIndex,
      BlockID blockID, Container container) throws StorageContainerException {
    String chunkName = blockID.getLocalID() + "_chunk_" + (chunkIndex + 1);
    ChunkBuffer chunkData = ChunkBuffer.wrap(ByteBuffer.wrap(SAMPLE_DATA));
    ChunkInfo chunkInfo = new ChunkInfo(chunkName,
        chunkIndex * CHUNK_LENGTH, CHUNK_LENGTH);
    chunkManager
        .writeChunk(container, blockID, chunkInfo, chunkData, WRITE_STAGE);
    chunkManager
        .writeChunk(container, blockID, chunkInfo, chunkData, COMMIT_STAGE);
    return chunkInfo;
  }

  private DeletedBlocksTransaction createTestDeleteTxn(long txnID,
      List<Long> blocks, long containerID) {
    return DeletedBlocksTransaction.newBuilder().setTxID(txnID)
        .setContainerID(containerID).addAllLocalID(blocks).setCount(0).build();
  }
}<|MERGE_RESOLUTION|>--- conflicted
+++ resolved
@@ -131,14 +131,8 @@
     blockManager = new BlockManagerImpl(conf);
     chunkManager = new FilePerBlockStrategy(true, blockManager);
 
-<<<<<<< HEAD
-    containerSet = new ContainerSet(1000);
+    containerSet = newContainerSet();
     keyValueHandler = ContainerTestUtils.getKeyValueHandler(conf, datanodeUuid, containerSet, volumeSet);
-=======
-    containerSet = newContainerSet();
-    keyValueHandler = new KeyValueHandler(conf, datanodeUuid,
-        containerSet, volumeSet, ContainerMetrics.create(conf), c -> { });
->>>>>>> 5c5db8e9
     ozoneContainer = mock(OzoneContainer.class);
     when(ozoneContainer.getContainerSet()).thenReturn(containerSet);
     when(ozoneContainer.getWriteChannel()).thenReturn(null);
