/*
 * Licensed to the Apache Software Foundation (ASF) under one
 * or more contributor license agreements.  See the NOTICE file
 * distributed with this work for additional information
 * regarding copyright ownership.  The ASF licenses this file
 * to you under the Apache License, Version 2.0 (the
 * "License"); you may not use this file except in compliance
 * with the License.  You may obtain a copy of the License at
 * <p>
 * http://www.apache.org/licenses/LICENSE-2.0
 * <p>
 * Unless required by applicable law or agreed to in writing, software
 * distributed under the License is distributed on an "AS IS" BASIS,
 * WITHOUT WARRANTIES OR CONDITIONS OF ANY KIND, either express or implied.
 * See the License for the specific language governing permissions and
 * limitations under the License.
 */
package org.apache.hadoop.ozone;

import javax.management.ObjectName;
import java.io.File;
import java.io.IOException;
import java.net.InetAddress;
import java.util.Arrays;
import java.util.HashMap;
import java.util.List;
import java.util.Map;
import java.util.UUID;
import java.util.concurrent.ConcurrentHashMap;
import java.util.concurrent.atomic.AtomicBoolean;

import org.apache.hadoop.conf.Configurable;
import org.apache.hadoop.hdds.DFSConfigKeysLegacy;
import org.apache.hadoop.hdds.DatanodeVersion;
import org.apache.hadoop.hdds.HddsUtils;
import org.apache.hadoop.hdds.StringUtils;
import org.apache.hadoop.hdds.cli.GenericCli;
import org.apache.hadoop.hdds.cli.HddsVersionProvider;
import org.apache.hadoop.hdds.conf.OzoneConfiguration;
import org.apache.hadoop.hdds.conf.ReconfigurationHandler;
import org.apache.hadoop.hdds.datanode.metadata.DatanodeCRLStore;
import org.apache.hadoop.hdds.datanode.metadata.DatanodeCRLStoreImpl;
import org.apache.hadoop.hdds.protocol.DatanodeDetails;
import org.apache.hadoop.hdds.protocol.SecretKeyProtocol;
import org.apache.hadoop.hdds.protocolPB.SCMSecurityProtocolClientSideTranslatorPB;
import org.apache.hadoop.hdds.security.SecurityConfig;
import org.apache.hadoop.hdds.security.symmetric.DefaultSecretKeyClient;
import org.apache.hadoop.hdds.security.symmetric.SecretKeyClient;
import org.apache.hadoop.hdds.security.x509.certificate.client.CertificateClient;
import org.apache.hadoop.hdds.security.x509.certificate.client.DNCertificateClient;
import org.apache.hadoop.hdds.server.http.HttpConfig;
import org.apache.hadoop.hdds.server.OzoneAdmins;
import org.apache.hadoop.hdds.server.http.RatisDropwizardExports;
import org.apache.hadoop.hdds.tracing.TracingUtil;
import org.apache.hadoop.hdds.utils.HddsServerUtil;
import org.apache.hadoop.hdds.utils.HddsVersionInfo;
import org.apache.hadoop.metrics2.util.MBeans;
import org.apache.hadoop.ozone.container.common.DatanodeLayoutStorage;
import org.apache.hadoop.ozone.container.common.helpers.ContainerUtils;
import org.apache.hadoop.ozone.container.common.statemachine.DatanodeStateMachine;
import org.apache.hadoop.ozone.container.common.statemachine.commandhandler.DeleteBlocksCommandHandler;
import org.apache.hadoop.ozone.container.common.utils.StorageVolumeUtil;
import org.apache.hadoop.ozone.container.common.volume.HddsVolume;
import org.apache.hadoop.ozone.container.common.volume.MutableVolumeSet;
import org.apache.hadoop.ozone.container.common.volume.StorageVolume;
import org.apache.hadoop.ozone.util.OzoneNetUtils;
import org.apache.hadoop.ozone.util.ShutdownHookManager;
import org.apache.hadoop.security.SecurityUtil;
import org.apache.hadoop.security.UserGroupInformation;
import org.apache.hadoop.security.authentication.client.AuthenticationException;
import org.apache.hadoop.util.ServicePlugin;
import org.apache.hadoop.util.Time;

import com.google.common.annotations.VisibleForTesting;
import com.google.common.base.Preconditions;

import static org.apache.hadoop.hdds.protocol.DatanodeDetails.Port.Name.HTTP;
import static org.apache.hadoop.hdds.protocol.DatanodeDetails.Port.Name.HTTPS;
import static org.apache.hadoop.hdds.utils.HddsServerUtil.getRemoteUser;
import static org.apache.hadoop.hdds.utils.HddsServerUtil.getScmSecurityClientWithMaxRetry;
import static org.apache.hadoop.ozone.OzoneConfigKeys.HDDS_DATANODE_PLUGINS_KEY;
import static org.apache.hadoop.ozone.OzoneConfigKeys.OZONE_BLOCK_DELETING_SERVICE_WORKERS;
import static org.apache.hadoop.ozone.conf.OzoneServiceConfig.DEFAULT_SHUTDOWN_HOOK_PRIORITY;
import static org.apache.hadoop.ozone.common.Storage.StorageState.INITIALIZED;
import static org.apache.hadoop.ozone.container.replication.ReplicationServer.ReplicationConfig.REPLICATION_STREAMS_LIMIT_KEY;
import static org.apache.hadoop.security.UserGroupInformation.getCurrentUser;
import static org.apache.hadoop.ozone.container.common.statemachine.DatanodeConfiguration.HDDS_DATANODE_BLOCK_DELETE_THREAD_MAX;
import static org.apache.hadoop.util.ExitUtil.terminate;

import org.slf4j.Logger;
import org.slf4j.LoggerFactory;
import picocli.CommandLine.Command;

/**
 * Datanode service plugin to start the HDDS container services.
 */

@Command(name = "ozone datanode",
    hidden = true, description = "Start the datanode for ozone",
    versionProvider = HddsVersionProvider.class,
    mixinStandardHelpOptions = true)
public class HddsDatanodeService extends GenericCli implements ServicePlugin {

  private static final Logger LOG = LoggerFactory.getLogger(
      HddsDatanodeService.class);

  private OzoneConfiguration conf;
  private SecurityConfig secConf;
  private DatanodeDetails datanodeDetails;
  private DatanodeStateMachine datanodeStateMachine;
  private List<ServicePlugin> plugins;
  private CertificateClient dnCertClient;
  private SecretKeyClient secretKeyClient;
  private String component;
  private HddsDatanodeHttpServer httpServer;
  private boolean printBanner;
  private String[] args;
  private final AtomicBoolean isStopped = new AtomicBoolean(false);
  private final Map<String, RatisDropwizardExports> ratisMetricsMap =
      new ConcurrentHashMap<>();
  private List<RatisDropwizardExports.MetricReporter> ratisReporterList = null;
  private DNMXBeanImpl serviceRuntimeInfo =
      new DNMXBeanImpl(HddsVersionInfo.HDDS_VERSION_INFO) { };
  private ObjectName dnInfoBeanName;
  private DatanodeCRLStore dnCRLStore;
  private HddsDatanodeClientProtocolServer clientProtocolServer;
  private OzoneAdmins admins;
  private ReconfigurationHandler reconfigurationHandler;

  //Constructor for DataNode PluginService
  public HddsDatanodeService() { }

  /**
   * Create a Datanode instance based on the supplied command-line arguments.
   * <p>
   * This method is intended for unit tests only. It suppresses the
   * startup/shutdown message and skips registering Unix signal handlers.
   *
   * @param args      command line arguments.
   */
  @VisibleForTesting
  public HddsDatanodeService(String[] args) {
    this(false, args);
  }

  /**
   * Create a Datanode instance based on the supplied command-line arguments.
   *
   * @param args        command line arguments.
   * @param printBanner if true, then log a verbose startup message.
   */
  private HddsDatanodeService(boolean printBanner, String[] args) {
    this.printBanner = printBanner;
    this.args = args != null ? Arrays.copyOf(args, args.length) : null;
  }

  public static void main(String[] args) {
    try {
      OzoneNetUtils.disableJvmNetworkAddressCacheIfRequired(
              new OzoneConfiguration());
      HddsDatanodeService hddsDatanodeService =
          new HddsDatanodeService(true, args);
      hddsDatanodeService.run(args);
    } catch (Throwable e) {
      LOG.error("Exception in HddsDatanodeService.", e);
      terminate(1, e);
    }
  }

  public static Logger getLogger() {
    return LOG;
  }

  @Override
  public Void call() throws Exception {
    OzoneConfiguration configuration = createOzoneConfiguration();
    if (printBanner) {
      StringUtils.startupShutdownMessage(HddsVersionInfo.HDDS_VERSION_INFO,
          HddsDatanodeService.class, args, LOG, configuration);
    }
    start(configuration);
    ShutdownHookManager.get().addShutdownHook(() -> {
      try {
        stop();
        join();
      } catch (Exception e) {
        LOG.error("Error during stop Ozone Datanode.", e);
      }
    }, DEFAULT_SHUTDOWN_HOOK_PRIORITY);
    return null;
  }

  public void setConfiguration(OzoneConfiguration configuration) {
    this.conf = configuration;
  }

  /**
   * Starts HddsDatanode services.
   *
   * @param service The service instance invoking this method
   */
  @Override
  public void start(Object service) {
    if (service instanceof Configurable) {
      start(new OzoneConfiguration(((Configurable) service).getConf()));
    } else {
      start(new OzoneConfiguration());
    }
  }

  public void start(OzoneConfiguration configuration) {
    setConfiguration(configuration);
    start();
  }

  public void start() {
    serviceRuntimeInfo.setStartTime();

    ratisReporterList = RatisDropwizardExports
        .registerRatisMetricReporters(ratisMetricsMap, () -> isStopped.get());

    OzoneConfiguration.activate();
    HddsServerUtil.initializeMetrics(conf, "HddsDatanode");
    try {
      String hostname = HddsUtils.getHostName(conf);
      String ip = InetAddress.getByName(hostname).getHostAddress();
      datanodeDetails = initializeDatanodeDetails();
      datanodeDetails.setHostName(hostname);
      datanodeDetails.setIpAddress(ip);
      datanodeDetails.setVersion(
          HddsVersionInfo.HDDS_VERSION_INFO.getVersion());
      datanodeDetails.setSetupTime(Time.now());
      datanodeDetails.setRevision(
          HddsVersionInfo.HDDS_VERSION_INFO.getRevision());
      datanodeDetails.setBuildDate(HddsVersionInfo.HDDS_VERSION_INFO.getDate());
      TracingUtil.initTracing(
          "HddsDatanodeService." + datanodeDetails.getUuidString()
              .substring(0, 8), conf);
      LOG.info("HddsDatanodeService host:{} ip:{}", hostname, ip);
      // Authenticate Hdds Datanode service if security is enabled
      if (OzoneSecurityUtil.isSecurityEnabled(conf)) {
        component = "dn-" + datanodeDetails.getUuidString();
        secConf = new SecurityConfig(conf);

        if (SecurityUtil.getAuthenticationMethod(conf).equals(
            UserGroupInformation.AuthenticationMethod.KERBEROS)) {
          LOG.info("Ozone security is enabled. Attempting login for Hdds " +
                  "Datanode user. Principal: {},keytab: {}", conf.get(
                  DFSConfigKeysLegacy.DFS_DATANODE_KERBEROS_PRINCIPAL_KEY),
              conf.get(
                  DFSConfigKeysLegacy.DFS_DATANODE_KERBEROS_KEYTAB_FILE_KEY));

          UserGroupInformation.setConfiguration(conf);

          SecurityUtil
              .login(conf,
                  DFSConfigKeysLegacy.DFS_DATANODE_KERBEROS_KEYTAB_FILE_KEY,
                  DFSConfigKeysLegacy.DFS_DATANODE_KERBEROS_PRINCIPAL_KEY,
                  hostname);
        } else {
          throw new AuthenticationException(SecurityUtil.
              getAuthenticationMethod(conf) + " authentication method not " +
              "supported. Datanode user" + " login " + "failed.");
        }
        LOG.info("Hdds Datanode login successful.");
      }

      DatanodeLayoutStorage layoutStorage = new DatanodeLayoutStorage(conf,
          datanodeDetails.getUuidString());
      if (layoutStorage.getState() != INITIALIZED) {
        layoutStorage.initialize();
      }

      // initialize datanode CRL store
      dnCRLStore = new DatanodeCRLStoreImpl(conf);

      if (OzoneSecurityUtil.isSecurityEnabled(conf)) {
        dnCertClient = initializeCertificateClient(dnCertClient);

        if (secConf.isTokenEnabled()) {
          SecretKeyProtocol secretKeyProtocol =
              HddsServerUtil.getSecretKeyClientForDatanode(conf);
          secretKeyClient = DefaultSecretKeyClient.create(
              conf, secretKeyProtocol, "");
          secretKeyClient.start(conf);
        }
      }

      reconfigurationHandler =
          new ReconfigurationHandler("DN", conf, this::checkAdminPrivilege)
              .register(HDDS_DATANODE_BLOCK_DELETE_THREAD_MAX,
                  this::reconfigBlockDeleteThreadMax)
              .register(OZONE_BLOCK_DELETING_SERVICE_WORKERS,
                  this::reconfigDeletingServiceWorkers)
              .register(REPLICATION_STREAMS_LIMIT_KEY,
                  this::reconfigReplicationStreamsLimit);

      datanodeStateMachine = new DatanodeStateMachine(datanodeDetails, conf,
          dnCertClient, secretKeyClient, this::terminateDatanode, dnCRLStore,
          reconfigurationHandler);
      try {
        httpServer = new HddsDatanodeHttpServer(conf);
        httpServer.start();
        HttpConfig.Policy policy = HttpConfig.getHttpPolicy(conf);
        if (policy.isHttpEnabled()) {
          datanodeDetails.setPort(DatanodeDetails.newPort(HTTP,
                  httpServer.getHttpAddress().getPort()));
        }
        if (policy.isHttpsEnabled()) {
          datanodeDetails.setPort(DatanodeDetails.newPort(HTTPS,
                  httpServer.getHttpsAddress().getPort()));
        }
      } catch (Exception ex) {
        LOG.error("HttpServer failed to start.", ex);
      }


      clientProtocolServer = new HddsDatanodeClientProtocolServer(
          datanodeDetails, conf, HddsVersionInfo.HDDS_VERSION_INFO,
          reconfigurationHandler);

      // Get admin list
      String starterUser =
          UserGroupInformation.getCurrentUser().getShortUserName();
      admins = OzoneAdmins.getOzoneAdmins(starterUser, conf);
      LOG.info("Datanode start with admins: {}", admins.getAdminUsernames());

      clientProtocolServer.start();
      startPlugins();
      // Starting HDDS Daemons
      datanodeStateMachine.startDaemon();

      //for standalone, follower only test we can start the datanode (==raft
      // rings)
      //manually. In normal case it's handled by the initial SCM handshake.

      if ("follower"
          .equalsIgnoreCase(System.getenv("OZONE_DATANODE_STANDALONE_TEST"))) {
        startRatisForTest();
      }
      registerMXBean();
    } catch (IOException e) {
      throw new RuntimeException("Can't start the HDDS datanode plugin", e);
    } catch (AuthenticationException ex) {
      throw new RuntimeException("Fail to authentication when starting" +
          " HDDS datanode plugin", ex);
    }
  }

  @VisibleForTesting
  SCMSecurityProtocolClientSideTranslatorPB createScmSecurityClient()
      throws IOException {
    return getScmSecurityClientWithMaxRetry(conf, getCurrentUser());
  }

  /**
   * Initialize and start Ratis server.
   * <p>
   * In normal case this initialization is done after the SCM registration.
   * In can be forced to make it possible to test one, single, isolated
   * datanode.
   */
  private void startRatisForTest() throws IOException {
    String clusterId = "clusterId";
    datanodeStateMachine.getContainer().start(clusterId);
    MutableVolumeSet volumeSet =
        getDatanodeStateMachine().getContainer().getVolumeSet();

    Map<String, StorageVolume> volumeMap = volumeSet.getVolumeMap();

    for (Map.Entry<String, StorageVolume> entry : volumeMap.entrySet()) {
      HddsVolume hddsVolume = (HddsVolume) entry.getValue();
      boolean result = StorageVolumeUtil.checkVolume(hddsVolume, clusterId,
          clusterId, conf, LOG, null);
      if (!result) {
        volumeSet.failVolume(hddsVolume.getHddsRootDir().getPath());
      }
    }
  }

  /**
   * Initializes secure Datanode.
   * */
  @VisibleForTesting
  public CertificateClient initializeCertificateClient(
      CertificateClient certClient) throws IOException {
    LOG.info("Initializing secure Datanode.");

    if (certClient == null) {
      dnCertClient = new DNCertificateClient(secConf,
          createScmSecurityClient(),
          datanodeDetails,
          datanodeDetails.getCertSerialId(), this::saveNewCertId,
          this::terminateDatanode);
      certClient = dnCertClient;
    }
    certClient.initWithRecovery();
    return certClient;
  }

  private void registerMXBean() {
    Map<String, String> jmxProperties = new HashMap<>();
    jmxProperties.put("component", "ServerRuntime");
    this.dnInfoBeanName = HddsUtils.registerWithJmxProperties(
        "HddsDatanodeService",
        "HddsDatanodeServiceInfo", jmxProperties, this.serviceRuntimeInfo);
  }

  private void unregisterMXBean() {
    if (this.dnInfoBeanName != null) {
      MBeans.unregister(this.dnInfoBeanName);
      this.dnInfoBeanName = null;
    }
  }

  /**
   * Returns DatanodeDetails or null in case of Error.
   *
   * @return DatanodeDetails
   */
  private DatanodeDetails initializeDatanodeDetails()
      throws IOException {
    String idFilePath = HddsServerUtil.getDatanodeIdFilePath(conf);
    Preconditions.checkNotNull(idFilePath);
    File idFile = new File(idFilePath);
    if (idFile.exists()) {
      DatanodeDetails details = ContainerUtils.readDatanodeDetailsFrom(idFile);
      details.setCurrentVersion(DatanodeVersion.CURRENT_VERSION);
      return details;
    } else {
      // There is no datanode.id file, this might be the first time datanode
      // is started.
      DatanodeDetails details = DatanodeDetails.newBuilder().setUuid(UUID.randomUUID()).build();
      details.setInitialVersion(getDefaultInitialVersion());
      details.setCurrentVersion(getDefaultCurrentVersion());
      return details;
    }
  }

  /**
   * Persist DatanodeDetails to file system.
   * @param dnDetails
   *
   * @return DatanodeDetails
   */
  private void persistDatanodeDetails(DatanodeDetails dnDetails)
      throws IOException {
    String idFilePath = HddsServerUtil.getDatanodeIdFilePath(conf);
    Preconditions.checkNotNull(idFilePath);
    File idFile = new File(idFilePath);
    ContainerUtils.writeDatanodeDetailsTo(dnDetails, idFile, conf);
  }

  /**
   * Starts all the service plugins which are configured using
   * OzoneConfigKeys.HDDS_DATANODE_PLUGINS_KEY.
   */
  private void startPlugins() {
    try {
      plugins = conf.getInstances(HDDS_DATANODE_PLUGINS_KEY,
          ServicePlugin.class);
    } catch (RuntimeException e) {
      String pluginsValue = conf.get(HDDS_DATANODE_PLUGINS_KEY);
      LOG.error("Unable to load HDDS DataNode plugins. " +
              "Specified list of plugins: {}",
          pluginsValue, e);
      throw e;
    }
    for (ServicePlugin plugin : plugins) {
      try {
        plugin.start(this);
        LOG.info("Started plug-in {}", plugin);
      } catch (Throwable t) {
        LOG.warn("ServicePlugin {} could not be started", plugin, t);
      }
    }
  }

  /**
   * Returns the OzoneConfiguration used by this HddsDatanodeService.
   *
   * @return OzoneConfiguration
   */
  public OzoneConfiguration getConf() {
    return conf;
  }

  /**
   * Return DatanodeDetails if set, return null otherwise.
   *
   * @return DatanodeDetails
   */
  @VisibleForTesting
  public DatanodeDetails getDatanodeDetails() {
    return datanodeDetails;
  }

  @VisibleForTesting
  public DatanodeStateMachine getDatanodeStateMachine() {
    return datanodeStateMachine;
  }

  public HddsDatanodeClientProtocolServer getClientProtocolServer() {
    return clientProtocolServer;
  }

  @VisibleForTesting
  public DatanodeCRLStore getCRLStore() {
    return dnCRLStore;
  }

  public void join() {
    if (datanodeStateMachine != null) {
      try {
        datanodeStateMachine.join();
      } catch (InterruptedException e) {
        Thread.currentThread().interrupt();
        LOG.info("Interrupted during StorageContainerManager join.");
      }
    }
    if (getClientProtocolServer() != null) {
      try {
        getClientProtocolServer().join();
      } catch (InterruptedException e) {
        Thread.currentThread().interrupt();
        LOG.info("Interrupted during HddsDatanodeClientProtocolServer join.");
      }
    }
  }

  public void terminateDatanode() {
    stop();
    terminate(1);
  }

  @Override
  public void stop() {
    if (!isStopped.getAndSet(true)) {
      if (plugins != null) {
        for (ServicePlugin plugin : plugins) {
          try {
            plugin.stop();
            LOG.info("Stopped plug-in {}", plugin);
          } catch (Throwable t) {
            LOG.warn("ServicePlugin {} could not be stopped", plugin, t);
          }
        }
      }
      if (datanodeStateMachine != null) {
        datanodeStateMachine.stopDaemon();
      }
      if (httpServer != null) {
        try {
          httpServer.stop();
        } catch (Exception e) {
          LOG.error("Stopping HttpServer is failed.", e);
        }
      }
      if (getClientProtocolServer() != null) {
        getClientProtocolServer().stop();
      }
      unregisterMXBean();
      // stop dn crl store
      try {
        if (dnCRLStore != null) {
          dnCRLStore.stop();
        }
      } catch (Exception ex) {
        LOG.error("Datanode CRL store stop failed", ex);
      }
      RatisDropwizardExports.clear(ratisMetricsMap, ratisReporterList);

      if (secretKeyClient != null) {
        secretKeyClient.stop();
      }
    }
  }

  @Override
  public void close() {
    if (plugins != null) {
      for (ServicePlugin plugin : plugins) {
        try {
          plugin.close();
        } catch (Throwable t) {
          LOG.warn("ServicePlugin {} could not be closed", plugin, t);
        }
      }
    }

    if (dnCertClient != null) {
      try {
        dnCertClient.close();
      } catch (IOException e) {
        LOG.warn("Certificate client could not be closed", e);
      }
    }
  }

  @VisibleForTesting
  public String getComponent() {
    return component;
  }

  public CertificateClient getCertificateClient() {
    return dnCertClient;
  }

  @VisibleForTesting
  public void setCertificateClient(CertificateClient client)
      throws IOException {
    if (dnCertClient != null) {
      dnCertClient.close();
    }
    dnCertClient = client;
  }

  @VisibleForTesting
  public void setSecretKeyClient(SecretKeyClient client) {
    this.secretKeyClient = client;
  }

  @Override
  public void printError(Throwable error) {
    LOG.error("Exception in HddsDatanodeService.", error);
  }

  public void saveNewCertId(String newCertId) {
    // save new certificate Id to VERSION file
    datanodeDetails.setCertSerialId(newCertId);
    try {
      persistDatanodeDetails(datanodeDetails);
    } catch (IOException ex) {
      // New cert ID cannot be persisted into VERSION file.
      String msg = "Failed to persist new cert ID " + newCertId +
          "to VERSION file. Terminating datanode...";
      LOG.error(msg, ex);
      terminateDatanode();
    }
  }

  /**
   * Check ozone admin privilege, throws exception if not admin.
   */
  private void checkAdminPrivilege(String operation)
      throws IOException {
    final UserGroupInformation ugi = getRemoteUser();
    admins.checkAdminUserPrivilege(ugi);
  }

  @VisibleForTesting
  public ReconfigurationHandler getReconfigurationHandler() {
    return reconfigurationHandler;
  }

  private String reconfigBlockDeleteThreadMax(String value) {
    getConf().set(HDDS_DATANODE_BLOCK_DELETE_THREAD_MAX, value);

    DeleteBlocksCommandHandler handler =
        (DeleteBlocksCommandHandler) getDatanodeStateMachine()
            .getCommandDispatcher().getDeleteBlocksCommandHandler();
    handler.setPoolSize(Integer.parseInt(value));
    return value;
  }

  private String reconfigDeletingServiceWorkers(String value) {
    getConf().set(OZONE_BLOCK_DELETING_SERVICE_WORKERS, value);

    getDatanodeStateMachine().getContainer().getBlockDeletingService()
        .setPoolSize(Integer.parseInt(value));
    return value;
  }

<<<<<<< HEAD
  /**
   * Returns the initial version of the datanode.
   */
  @VisibleForTesting
  public static int getDefaultInitialVersion() {
    return DatanodeVersion.CURRENT_VERSION;
  }

  /**
   * Returns the current version of the datanode.
   */
  @VisibleForTesting
  public static int getDefaultCurrentVersion() {
    return DatanodeVersion.CURRENT_VERSION;
=======
  private String reconfigReplicationStreamsLimit(String value) {
    getConf().set(REPLICATION_STREAMS_LIMIT_KEY, value);

    getDatanodeStateMachine().getContainer().getReplicationServer()
        .setPoolSize(Integer.parseInt(value));
    return value;
>>>>>>> 8aa8a365
  }
}<|MERGE_RESOLUTION|>--- conflicted
+++ resolved
@@ -671,28 +671,27 @@
     return value;
   }
 
-<<<<<<< HEAD
-  /**
-   * Returns the initial version of the datanode.
-   */
-  @VisibleForTesting
-  public static int getDefaultInitialVersion() {
-    return DatanodeVersion.CURRENT_VERSION;
-  }
-
-  /**
-   * Returns the current version of the datanode.
-   */
-  @VisibleForTesting
-  public static int getDefaultCurrentVersion() {
-    return DatanodeVersion.CURRENT_VERSION;
-=======
   private String reconfigReplicationStreamsLimit(String value) {
     getConf().set(REPLICATION_STREAMS_LIMIT_KEY, value);
 
     getDatanodeStateMachine().getContainer().getReplicationServer()
         .setPoolSize(Integer.parseInt(value));
     return value;
->>>>>>> 8aa8a365
+  }
+
+  /**
+   * Returns the initial version of the datanode.
+   */
+  @VisibleForTesting
+  public static int getDefaultInitialVersion() {
+    return DatanodeVersion.CURRENT_VERSION;
+  }
+
+  /**
+   * Returns the current version of the datanode.
+   */
+  @VisibleForTesting
+  public static int getDefaultCurrentVersion() {
+    return DatanodeVersion.CURRENT_VERSION;
   }
 }