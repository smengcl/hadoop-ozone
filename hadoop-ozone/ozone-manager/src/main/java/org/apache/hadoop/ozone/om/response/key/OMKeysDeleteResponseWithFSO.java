--- conflicted
+++ resolved
@@ -48,20 +48,12 @@
   private long volumeId;
 
   public OMKeysDeleteResponseWithFSO(
-<<<<<<< HEAD
-      @NotNull OzoneManagerProtocolProtos.OMResponse omResponse,
-      @NotNull List<OmKeyInfo> keyDeleteList,
-      @NotNull List<OmKeyInfo> dirDeleteList, boolean isRatisEnabled,
-      @NotNull OmBucketInfo omBucketInfo, @Nonnull long volId,
-      @Nonnull List<String> dbOpenKeys) {
-    super(omResponse, keyDeleteList, isRatisEnabled, omBucketInfo, dbOpenKeys);
-=======
       @Nonnull OzoneManagerProtocolProtos.OMResponse omResponse,
       @Nonnull List<OmKeyInfo> keyDeleteList,
       @Nonnull List<OmKeyInfo> dirDeleteList, boolean isRatisEnabled,
-      @Nonnull OmBucketInfo omBucketInfo, @Nonnull long volId) {
-    super(omResponse, keyDeleteList, isRatisEnabled, omBucketInfo);
->>>>>>> 60bcdafa
+      @Nonnull OmBucketInfo omBucketInfo, @Nonnull long volId,
+      @Nonnull List<String> dbOpenKeys) {
+    super(omResponse, keyDeleteList, isRatisEnabled, omBucketInfo, dbOpenKeys);
     this.dirsList = dirDeleteList;
     this.volumeId = volId;
   }
