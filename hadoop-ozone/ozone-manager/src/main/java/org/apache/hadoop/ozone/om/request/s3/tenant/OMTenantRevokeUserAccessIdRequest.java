--- conflicted
+++ resolved
@@ -114,12 +114,8 @@
     // Sanity check
     multiTenantManager.checkTenantExistence(tenantId);
 
-    // Caller should be an Ozone admin or this tenant's delegated admin
-<<<<<<< HEAD
-    checkTenantAdmin(ozoneManager, tenantId, false);
-=======
-    multiTenantManager.checkTenantAdmin(tenantId);
->>>>>>> d621c823
+    // Caller should be an Ozone admin or this tenant's admin
+    multiTenantManager.checkTenantAdmin(tenantId, false);
 
     if (accessIdInfo.getIsAdmin()) {
       throw new OMException("accessId '" + accessId + "' is a tenant admin of "
