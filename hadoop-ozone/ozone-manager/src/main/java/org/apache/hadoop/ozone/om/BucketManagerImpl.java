--- conflicted
+++ resolved
@@ -106,119 +106,6 @@
 
   }
 
-<<<<<<< HEAD
-=======
-  @Override
-  public boolean addAcl(OzoneObj obj, OzoneAcl acl) throws IOException {
-    Objects.requireNonNull(obj);
-    Objects.requireNonNull(acl);
-    if (!obj.getResourceType().equals(OzoneObj.ResourceType.BUCKET)) {
-      throw new IllegalArgumentException("Unexpected argument passed to " +
-          "BucketManager. OzoneObj type:" + obj.getResourceType());
-    }
-    String volume = obj.getVolumeName();
-    String bucket = obj.getBucketName();
-    boolean changed = false;
-    metadataManager.getLock().acquireWriteLock(BUCKET_LOCK, volume, bucket);
-    try {
-      String dbBucketKey = metadataManager.getBucketKey(volume, bucket);
-      OmBucketInfo bucketInfo =
-          metadataManager.getBucketTable().get(dbBucketKey);
-      if (bucketInfo == null) {
-        LOG.debug("Bucket:{}/{} does not exist", volume, bucket);
-        throw new OMException("Bucket " + bucket + " is not found",
-            BUCKET_NOT_FOUND);
-      }
-
-      changed = bucketInfo.addAcl(acl);
-      if (changed) {
-        metadataManager.getBucketTable().put(dbBucketKey, bucketInfo);
-      }
-    } catch (IOException ex) {
-      if (!(ex instanceof OMException)) {
-        LOG.error("Add acl operation failed for bucket:{}/{} acl:{}",
-            volume, bucket, acl, ex);
-      }
-      throw ex;
-    } finally {
-      metadataManager.getLock().releaseWriteLock(BUCKET_LOCK, volume, bucket);
-    }
-
-    return changed;
-  }
-
-  @Override
-  public boolean removeAcl(OzoneObj obj, OzoneAcl acl) throws IOException {
-    Objects.requireNonNull(obj);
-    Objects.requireNonNull(acl);
-    if (!obj.getResourceType().equals(OzoneObj.ResourceType.BUCKET)) {
-      throw new IllegalArgumentException("Unexpected argument passed to " +
-          "BucketManager. OzoneObj type:" + obj.getResourceType());
-    }
-    String volume = obj.getVolumeName();
-    String bucket = obj.getBucketName();
-    boolean removed = false;
-    metadataManager.getLock().acquireWriteLock(BUCKET_LOCK, volume, bucket);
-    try {
-      String dbBucketKey = metadataManager.getBucketKey(volume, bucket);
-      OmBucketInfo bucketInfo =
-          metadataManager.getBucketTable().get(dbBucketKey);
-      if (bucketInfo == null) {
-        LOG.debug("Bucket:{}/{} does not exist", volume, bucket);
-        throw new OMException("Bucket " + bucket + " is not found",
-            BUCKET_NOT_FOUND);
-      }
-      removed = bucketInfo.removeAcl(acl);
-      if (removed) {
-        metadataManager.getBucketTable().put(dbBucketKey, bucketInfo);
-      }
-    } catch (IOException ex) {
-      if (!(ex instanceof OMException)) {
-        LOG.error("Remove acl operation failed for bucket:{}/{} acl:{}",
-            volume, bucket, acl, ex);
-      }
-      throw ex;
-    } finally {
-      metadataManager.getLock().releaseWriteLock(BUCKET_LOCK, volume, bucket);
-    }
-    return removed;
-  }
-
-  @Override
-  public boolean setAcl(OzoneObj obj, List<OzoneAcl> acls) throws IOException {
-    Objects.requireNonNull(obj);
-    Objects.requireNonNull(acls);
-    if (!obj.getResourceType().equals(OzoneObj.ResourceType.BUCKET)) {
-      throw new IllegalArgumentException("Unexpected argument passed to " +
-          "BucketManager. OzoneObj type:" + obj.getResourceType());
-    }
-    String volume = obj.getVolumeName();
-    String bucket = obj.getBucketName();
-    metadataManager.getLock().acquireWriteLock(BUCKET_LOCK, volume, bucket);
-    try {
-      String dbBucketKey = metadataManager.getBucketKey(volume, bucket);
-      OmBucketInfo bucketInfo =
-          metadataManager.getBucketTable().get(dbBucketKey);
-      if (bucketInfo == null) {
-        LOG.debug("Bucket:{}/{} does not exist", volume, bucket);
-        throw new OMException("Bucket " + bucket + " is not found",
-            BUCKET_NOT_FOUND);
-      }
-      bucketInfo.setAcls(acls);
-      metadataManager.getBucketTable().put(dbBucketKey, bucketInfo);
-    } catch (IOException ex) {
-      if (!(ex instanceof OMException)) {
-        LOG.error("Set acl operation failed for bucket:{}/{} acl:{}",
-            volume, bucket, StringUtils.join(",", acls), ex);
-      }
-      throw ex;
-    } finally {
-      metadataManager.getLock().releaseWriteLock(BUCKET_LOCK, volume, bucket);
-    }
-    return true;
-  }
->>>>>>> ab91e462
-
   @Override
   public List<OzoneAcl> getAcl(OzoneObj obj) throws IOException {
     Objects.requireNonNull(obj);
