--- conflicted
+++ resolved
@@ -1380,7 +1380,6 @@
     return transactionInfo.getTransactionIndex();
   }
 
-<<<<<<< HEAD
   /**
    *
    * @return Gets the stored layout version from the DB meta table.
@@ -1392,10 +1391,7 @@
     return (layoutVersion == null) ? null : Integer.parseInt(layoutVersion);
   }
 
-  public OMRatisSnapshotInfo getSnapshotInfo() {
-=======
   public RatisSnapshotInfo getSnapshotInfo() {
->>>>>>> 685ff3fc
     return omRatisSnapshotInfo;
   }
 
@@ -3861,7 +3857,7 @@
     // put the ozone manager in prepare mode, disallowing write requests.
     // This must be done after metadataManager is instantiated
     // and before the RPC server is started.
-    OMTransactionInfo txnInfo = metadataManager.getTransactionInfoTable()
+    TransactionInfo txnInfo = metadataManager.getTransactionInfoTable()
         .get(TRANSACTION_INFO_KEY);
     prepareState = new OzoneManagerPrepareState(configuration);
 
@@ -3877,7 +3873,7 @@
         LOG.info("Ozone Manager {} restarted in prepare mode.",
             getOMNodeId());
       } else if (withNewSnapshot) {
-        OMTransactionInfo prepareInfo =
+        TransactionInfo prepareInfo =
             metadataManager.getTransactionInfoTable().get(PREPARE_MARKER_KEY);
         if (prepareInfo != null &&
             prepareInfo.getTransactionIndex() ==
