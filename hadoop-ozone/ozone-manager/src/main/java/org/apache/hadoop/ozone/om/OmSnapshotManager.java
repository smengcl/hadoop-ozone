/*
 * Licensed to the Apache Software Foundation (ASF) under one
 * or more contributor license agreements.  See the NOTICE file
 * distributed with this work for additional information
 * regarding copyright ownership.  The ASF licenses this file
 * to you under the Apache License, Version 2.0 (the
 * "License"); you may not use this file except in compliance
 *  with the License.  You may obtain a copy of the License at
 *
 *      http://www.apache.org/licenses/LICENSE-2.0
 *
 *  Unless required by applicable law or agreed to in writing, software
 *  distributed under the License is distributed on an "AS IS" BASIS,
 *  WITHOUT WARRANTIES OR CONDITIONS OF ANY KIND, either express or implied.
 *  See the License for the specific language governing permissions and
 *  limitations under the License.
 */

package org.apache.hadoop.ozone.om;

import com.google.common.annotations.VisibleForTesting;
import com.google.common.base.Preconditions;
import com.google.common.cache.CacheLoader;
import java.io.File;
import java.io.IOException;
import java.nio.file.Files;
import java.nio.file.Path;
import java.nio.file.Paths;
import java.util.ArrayList;
import java.util.Arrays;
import java.util.HashSet;
import java.util.List;
import java.util.Objects;
import java.util.Set;
import java.util.concurrent.TimeUnit;
import java.util.stream.Collectors;

import com.google.common.cache.RemovalListener;
import org.apache.hadoop.hdds.StringUtils;
import org.apache.hadoop.hdds.conf.OzoneConfiguration;
import org.apache.hadoop.hdds.server.ServerUtils;
import org.apache.hadoop.hdds.utils.db.CodecRegistry;
import org.apache.hadoop.hdds.utils.db.DBCheckpoint;
import org.apache.hadoop.hdds.utils.db.RDBStore;
import org.apache.hadoop.hdds.utils.db.RocksDBCheckpoint;
import org.apache.hadoop.hdds.utils.db.RocksDatabase;
import org.apache.hadoop.hdds.utils.db.Table;
import org.apache.hadoop.hdds.utils.db.TableIterator;
import org.apache.hadoop.hdds.utils.db.cache.CacheKey;
import org.apache.hadoop.hdds.utils.db.cache.CacheValue;
import org.apache.hadoop.hdds.utils.db.managed.ManagedColumnFamilyOptions;
import org.apache.hadoop.hdds.utils.db.managed.ManagedDBOptions;
import org.apache.hadoop.hdds.utils.db.managed.ManagedRocksDB;
import org.apache.hadoop.ozone.om.exceptions.OMException;
import org.apache.hadoop.ozone.om.helpers.OmKeyInfo;
import org.apache.hadoop.ozone.om.helpers.RepeatedOmKeyInfo;
import org.apache.hadoop.ozone.om.helpers.SnapshotInfo;
<<<<<<< HEAD
import org.apache.hadoop.ozone.om.helpers.SnapshotInfo.SnapshotStatus;
=======
import org.apache.hadoop.ozone.om.request.key.OMDirectoriesPurgeRequestWithFSO;
import org.apache.hadoop.ozone.om.request.key.OMKeyPurgeRequest;
>>>>>>> 02296c87
import org.apache.hadoop.ozone.om.service.SnapshotDiffCleanupService;
import org.apache.hadoop.ozone.om.snapshot.SnapshotDiffObject;
import org.apache.hadoop.ozone.om.helpers.SnapshotDiffJob;
import org.apache.hadoop.ozone.om.snapshot.ReferenceCounted;
import org.apache.hadoop.ozone.om.snapshot.SnapshotCache;
import org.apache.hadoop.ozone.om.snapshot.SnapshotDiffManager;
import org.apache.hadoop.ozone.om.snapshot.SnapshotUtils;
import org.apache.hadoop.ozone.snapshot.SnapshotDiffReportOzone;
import org.apache.hadoop.ozone.snapshot.SnapshotDiffResponse;
import org.apache.ozone.rocksdiff.RocksDBCheckpointDiffer;
import org.rocksdb.ColumnFamilyDescriptor;
import org.rocksdb.ColumnFamilyHandle;
import org.rocksdb.RocksDBException;
import org.slf4j.Logger;
import org.slf4j.LoggerFactory;

import javax.annotation.Nonnull;

import static org.apache.hadoop.ozone.OzoneConsts.OM_DB_NAME;
import static org.apache.commons.lang3.StringUtils.isBlank;
import static org.apache.hadoop.hdds.utils.db.DBStoreBuilder.DEFAULT_COLUMN_FAMILY_NAME;
import static org.apache.hadoop.ozone.OzoneConsts.OM_KEY_PREFIX;
import static org.apache.hadoop.ozone.OzoneConsts.OM_SNAPSHOT_CHECKPOINT_DIR;
import static org.apache.hadoop.ozone.OzoneConsts.OM_SNAPSHOT_DIFF_DB_NAME;
import static org.apache.hadoop.ozone.OzoneConsts.OM_SNAPSHOT_INDICATOR;
import static org.apache.hadoop.ozone.om.OMConfigKeys.OZONE_OM_SNAPSHOT_CACHE_MAX_SIZE;
import static org.apache.hadoop.ozone.om.OMConfigKeys.OZONE_OM_SNAPSHOT_CACHE_MAX_SIZE_DEFAULT;
import static org.apache.hadoop.ozone.om.OMConfigKeys.OZONE_OM_SNAPSHOT_DB_MAX_OPEN_FILES;
import static org.apache.hadoop.ozone.om.OMConfigKeys.OZONE_OM_SNAPSHOT_DB_MAX_OPEN_FILES_DEFAULT;
import static org.apache.hadoop.ozone.om.OMConfigKeys.OZONE_OM_SNAPSHOT_DIFF_CLEANUP_SERVICE_RUN_INTERVAL;
import static org.apache.hadoop.ozone.om.OMConfigKeys.OZONE_OM_SNAPSHOT_DIFF_CLEANUP_SERVICE_RUN_INTERVAL_DEFAULT;
import static org.apache.hadoop.ozone.om.OMConfigKeys.OZONE_OM_SNAPSHOT_DIFF_CLEANUP_SERVICE_TIMEOUT;
import static org.apache.hadoop.ozone.om.OMConfigKeys.OZONE_OM_SNAPSHOT_DIFF_CLEANUP_SERVICE_TIMEOUT_DEFAULT;
import static org.apache.hadoop.ozone.om.OMConfigKeys.OZONE_OM_SNAPSHOT_DIFF_DB_DIR;
import static org.apache.hadoop.ozone.om.OMConfigKeys.OZONE_OM_SNAPSHOT_DIFF_REPORT_MAX_PAGE_SIZE;
import static org.apache.hadoop.ozone.om.OMConfigKeys.OZONE_OM_SNAPSHOT_DIFF_REPORT_MAX_PAGE_SIZE_DEFAULT;
import static org.apache.hadoop.ozone.om.exceptions.OMException.ResultCodes.INVALID_KEY_NAME;
import static org.apache.hadoop.ozone.om.snapshot.SnapshotUtils.checkSnapshotActive;
import static org.apache.hadoop.ozone.om.snapshot.SnapshotUtils.dropColumnFamilyHandle;

/**
 * This class is used to manage/create OM snapshots.
 */
public final class OmSnapshotManager implements AutoCloseable {
  public static final String OM_HARDLINK_FILE = "hardLinkFile";
  public static final Logger LOG =
      LoggerFactory.getLogger(OmSnapshotManager.class);

  // Threshold for the table iterator loop in nanoseconds.
  private static final long DB_TABLE_ITER_LOOP_THRESHOLD_NS = 100000;

  private final OzoneManager ozoneManager;
  private final SnapshotDiffManager snapshotDiffManager;
  // Per-OM instance of snapshot cache map
  private final SnapshotCache snapshotCache;
  private final ManagedRocksDB snapshotDiffDb;

  public static final String DELIMITER = "-";

  /**
   * Contains all the snap diff job which are either queued, in_progress or
   * done. This table is used to make sure that there is only single job for
   * requests with the same snapshot pair at any point of time.
   * |------------------------------------------------|
   * |  KEY                         |  VALUE          |
   * |------------------------------------------------|
   * |  fromSnapshotId-toSnapshotId | SnapshotDiffJob |
   * |------------------------------------------------|
   */
  public static final String SNAP_DIFF_JOB_TABLE_NAME =
      "snap-diff-job-table";

  /**
   * Global table to keep the diff report. Each key is prefixed by the jobId
   * to improve look up and clean up. JobId comes from snap-diff-job-table.
   * |--------------------------------|
   * |  KEY         |  VALUE          |
   * |--------------------------------|
   * |  jobId-index | DiffReportEntry |
   * |--------------------------------|
   */
  public static final String SNAP_DIFF_REPORT_TABLE_NAME =
      "snap-diff-report-table";

  /**
   * Contains all the snap diff job which can be purged either due to max
   * allowed time is over, FAILED or REJECTED.
   * |-------------------------------------------|
   * |  KEY     |  VALUE                         |
   * |-------------------------------------------|
   * |  jobId   | numOfTotalEntriesInReportTable |
   * |-------------------------------------------|
   */
  private static final String SNAP_DIFF_PURGED_JOB_TABLE_NAME =
      "snap-diff-purged-job-table";

  private final long diffCleanupServiceInterval;
  private final int maxOpenSstFilesInSnapshotDb;
  private final ManagedColumnFamilyOptions columnFamilyOptions;
  private final ManagedDBOptions options;
  private final List<ColumnFamilyDescriptor> columnFamilyDescriptors;
  private final List<ColumnFamilyHandle> columnFamilyHandles;
  private final SnapshotDiffCleanupService snapshotDiffCleanupService;

  private final int maxPageSize;

  // Soft limit of the snapshot cache size.
  private final int softCacheSize;

  /**
   * TODO: [SNAPSHOT] HDDS-8529: Refactor the constructor in a way that when
   *  ozoneManager.isFilesystemSnapshotEnabled() returns false,
   *  no snapshot-related background job or initialization would run,
   *  except for applying previously committed Ratis transactions in e.g.:
   *  1. {@link OMKeyPurgeRequest#validateAndUpdateCache}
   *  2. {@link OMDirectoriesPurgeRequestWithFSO#validateAndUpdateCache}
   */
  public OmSnapshotManager(OzoneManager ozoneManager) {
    LOG.info("Ozone filesystem snapshot feature is {}.",
        ozoneManager.isFilesystemSnapshotEnabled() ? "enabled" : "disabled");

    this.options = new ManagedDBOptions();
    this.options.setCreateIfMissing(true);
    this.columnFamilyOptions = new ManagedColumnFamilyOptions();
    this.columnFamilyDescriptors = new ArrayList<>();
    this.columnFamilyHandles = new ArrayList<>();
    CodecRegistry codecRegistry = createCodecRegistryForSnapDiff();
    this.maxPageSize = ozoneManager.getConfiguration().getInt(
        OZONE_OM_SNAPSHOT_DIFF_REPORT_MAX_PAGE_SIZE,
        OZONE_OM_SNAPSHOT_DIFF_REPORT_MAX_PAGE_SIZE_DEFAULT
    );
    this.maxOpenSstFilesInSnapshotDb = ozoneManager.getConfiguration().getInt(
        OZONE_OM_SNAPSHOT_DB_MAX_OPEN_FILES,
        OZONE_OM_SNAPSHOT_DB_MAX_OPEN_FILES_DEFAULT
    );
    ColumnFamilyHandle snapDiffJobCf;
    ColumnFamilyHandle snapDiffReportCf;
    ColumnFamilyHandle snapDiffPurgedJobCf;
    String dbPath = getDbPath(ozoneManager.getConfiguration());

    try {
      // Add default CF
      columnFamilyDescriptors.add(new ColumnFamilyDescriptor(
          StringUtils.string2Bytes(DEFAULT_COLUMN_FAMILY_NAME),
          new ManagedColumnFamilyOptions(columnFamilyOptions)));

      columnFamilyDescriptors.addAll(getExitingColumnFamilyDescriptors(dbPath));

      this.snapshotDiffDb = createRocksDbForSnapshotDiff(options,
          dbPath, columnFamilyDescriptors, columnFamilyHandles);

      snapDiffJobCf = getOrCreateColumnFamily(SNAP_DIFF_JOB_TABLE_NAME,
          columnFamilyDescriptors, columnFamilyHandles);
      snapDiffReportCf = getOrCreateColumnFamily(SNAP_DIFF_REPORT_TABLE_NAME,
          columnFamilyDescriptors, columnFamilyHandles);
      snapDiffPurgedJobCf = getOrCreateColumnFamily(
          SNAP_DIFF_PURGED_JOB_TABLE_NAME, columnFamilyDescriptors,
          columnFamilyHandles);

      dropUnknownColumnFamilies(columnFamilyHandles);
    } catch (RuntimeException exception) {
      close();
      throw exception;
    }

    this.ozoneManager = ozoneManager;
    RocksDBCheckpointDiffer differ = ozoneManager
        .getMetadataManager()
        .getStore()
        .getRocksDBCheckpointDiffer();

    // Soft-limit of lru cache size
    this.softCacheSize = ozoneManager.getConfiguration().getInt(
        OZONE_OM_SNAPSHOT_CACHE_MAX_SIZE,
        OZONE_OM_SNAPSHOT_CACHE_MAX_SIZE_DEFAULT);

    CacheLoader<String, OmSnapshot> loader = createCacheLoader();

    // TODO: [SNAPSHOT] Remove this if not going to make SnapshotCache impl
    //  pluggable.
    RemovalListener<String, OmSnapshot> removalListener = notification -> {
      try {
        final String snapshotTableKey = notification.getKey();
        final OmSnapshot omSnapshot = notification.getValue();
        if (omSnapshot != null) {
          // close snapshot's rocksdb on eviction
          LOG.debug("Closing OmSnapshot '{}' due to {}",
              snapshotTableKey, notification.getCause());
          omSnapshot.close();
        } else {
          // Cache value would never be null in RemovalListener.

          // When a soft reference is GC'ed by the JVM, this RemovalListener
          // would be called. But the cache value should still exist at that
          // point. Thus in-theory this condition won't be triggered by JVM GC
          throw new IllegalStateException("Unexpected: OmSnapshot is null");
        }
      } catch (IOException e) {
        LOG.error("Failed to close OmSnapshot: {}", notification.getKey(), e);
      }
    };

    // Init snapshot cache
    this.snapshotCache = new SnapshotCache(this, loader, softCacheSize);

    this.snapshotDiffManager = new SnapshotDiffManager(snapshotDiffDb, differ,
        ozoneManager, snapshotCache, snapDiffJobCf, snapDiffReportCf,
        columnFamilyOptions, codecRegistry);

    diffCleanupServiceInterval = ozoneManager.getConfiguration()
        .getTimeDuration(OZONE_OM_SNAPSHOT_DIFF_CLEANUP_SERVICE_RUN_INTERVAL,
            OZONE_OM_SNAPSHOT_DIFF_CLEANUP_SERVICE_RUN_INTERVAL_DEFAULT,
            TimeUnit.MILLISECONDS);

    long diffCleanupServiceTimeout = ozoneManager.getConfiguration()
        .getTimeDuration(OZONE_OM_SNAPSHOT_DIFF_CLEANUP_SERVICE_TIMEOUT,
            OZONE_OM_SNAPSHOT_DIFF_CLEANUP_SERVICE_TIMEOUT_DEFAULT,
            TimeUnit.MILLISECONDS);

    if (ozoneManager.isFilesystemSnapshotEnabled()) {
      this.snapshotDiffCleanupService = new SnapshotDiffCleanupService(
          diffCleanupServiceInterval,
          diffCleanupServiceTimeout,
          ozoneManager,
          snapshotDiffDb,
          snapDiffJobCf,
          snapDiffPurgedJobCf,
          snapDiffReportCf,
          codecRegistry
      );
      this.snapshotDiffCleanupService.start();
    } else {
      this.snapshotDiffCleanupService = null;
    }
  }

  private CacheLoader<String, OmSnapshot> createCacheLoader() {
    return new CacheLoader<String, OmSnapshot>() {

      @Nonnull
      @Override
      public OmSnapshot load(@Nonnull String snapshotTableKey)
          throws IOException {
        // Check if the snapshot exists
        final SnapshotInfo snapshotInfo = getSnapshotInfo(snapshotTableKey);

        // Block snapshot from loading when it is no longer active e.g. DELETED,
        // unless this is called from SnapshotDeletingService.
        checkSnapshotActive(snapshotInfo, true);

        CacheValue<SnapshotInfo> cacheValue = ozoneManager.getMetadataManager()
            .getSnapshotInfoTable()
            .getCacheValue(new CacheKey<>(snapshotTableKey));

        boolean isSnapshotInCache = Objects.nonNull(cacheValue) &&
            Objects.nonNull(cacheValue.getCacheValue());

        // read in the snapshot
        OzoneConfiguration conf = ozoneManager.getConfiguration();

        // Create the snapshot metadata manager by finding the corresponding
        // RocksDB instance, creating an OmMetadataManagerImpl instance based
        // on that.
        OMMetadataManager snapshotMetadataManager;
        try {
          snapshotMetadataManager = new OmMetadataManagerImpl(conf,
              snapshotInfo.getCheckpointDirName(), isSnapshotInCache,
              maxOpenSstFilesInSnapshotDb);
        } catch (IOException e) {
          LOG.error("Failed to retrieve snapshot: {}", snapshotTableKey, e);
          throw e;
        }

        try {
          // create the other manager instances based on snapshot
          // metadataManager
          PrefixManagerImpl pm = new PrefixManagerImpl(snapshotMetadataManager,
              false);
          KeyManagerImpl km = new KeyManagerImpl(ozoneManager,
              ozoneManager.getScmClient(), snapshotMetadataManager, conf,
              ozoneManager.getBlockTokenSecretManager(),
              ozoneManager.getKmsProvider(), ozoneManager.getPerfMetrics());

          return new OmSnapshot(km, pm, ozoneManager,
              snapshotInfo.getVolumeName(),
              snapshotInfo.getBucketName(),
              snapshotInfo.getName());
        } catch (Exception e) {
          // Close RocksDB if there is any failure.
          if (!snapshotMetadataManager.getStore().isClosed()) {
            snapshotMetadataManager.getStore().close();
          }
          throw new IOException(e);
        }
      }
    };
  }

  private static CodecRegistry createCodecRegistryForSnapDiff() {
    final CodecRegistry.Builder registry = CodecRegistry.newBuilder();
    // DiffReportEntry codec for Diff Report.
    registry.addCodec(SnapshotDiffReportOzone.DiffReportEntry.class,
        SnapshotDiffReportOzone.getDiffReportEntryCodec());
    registry.addCodec(SnapshotDiffJob.class, SnapshotDiffJob.getCodec());
    registry.addCodec(SnapshotDiffObject.class, SnapshotDiffObject.getCodec());
    return registry.build();
  }

  /**
   * Get snapshot instance LRU cache.
   * @return LoadingCache
   */
  public SnapshotCache getSnapshotCache() {
    return snapshotCache;
  }

  /**
   * Creates snapshot checkpoint that corresponds to snapshotInfo.
   * @param omMetadataManager the metadata manager
   * @param snapshotInfo The metadata of snapshot to be created
   * @return instance of DBCheckpoint
   */
  public static DBCheckpoint createOmSnapshotCheckpoint(
      OMMetadataManager omMetadataManager, SnapshotInfo snapshotInfo)
      throws IOException {
    RDBStore store = (RDBStore) omMetadataManager.getStore();

    final DBCheckpoint dbCheckpoint;

    // Acquire active DB deletedDirectoryTable write lock to block
    // DirDeletingTask
    omMetadataManager.getTableLock(OmMetadataManagerImpl.DELETED_DIR_TABLE)
        .writeLock().lock();
    // Acquire active DB deletedTable write lock to block KeyDeletingTask
    omMetadataManager.getTableLock(OmMetadataManagerImpl.DELETED_TABLE)
        .writeLock().lock();

    boolean snapshotDirExist = false;

    try {
      // Create DB checkpoint for snapshot
      String checkpointPrefix = store.getDbLocation().getName();
      Path snapshotDirPath = Paths.get(store.getSnapshotsParentDir(),
          checkpointPrefix + snapshotInfo.getCheckpointDir());
      if (Files.exists(snapshotDirPath)) {
        snapshotDirExist = true;
        dbCheckpoint = new RocksDBCheckpoint(snapshotDirPath);
      } else {
        dbCheckpoint = store.getSnapshot(snapshotInfo.getCheckpointDirName());
      }

      // Clean up active DB's deletedTable right after checkpoint is taken,
      // with table write lock held
      deleteKeysFromDelKeyTableInSnapshotScope(omMetadataManager,
          snapshotInfo.getVolumeName(), snapshotInfo.getBucketName());
      // Clean up deletedDirectoryTable as well
      deleteKeysFromDelDirTableInSnapshotScope(omMetadataManager,
          snapshotInfo.getVolumeName(), snapshotInfo.getBucketName());
    } finally {
      // Release deletedTable write lock
      omMetadataManager.getTableLock(OmMetadataManagerImpl.DELETED_TABLE)
          .writeLock().unlock();
      // Release deletedDirectoryTable write lock
      omMetadataManager.getTableLock(OmMetadataManagerImpl.DELETED_DIR_TABLE)
          .writeLock().unlock();
    }

    if (dbCheckpoint != null && snapshotDirExist) {
      LOG.info("Checkpoint : {} for snapshot {} already exists.",
          dbCheckpoint.getCheckpointLocation(), snapshotInfo.getName());
      return dbCheckpoint;
    } else if (dbCheckpoint != null) {
      LOG.info("Created checkpoint : {} for snapshot {}",
          dbCheckpoint.getCheckpointLocation(), snapshotInfo.getName());
    }

    final RocksDBCheckpointDiffer dbCpDiffer =
        store.getRocksDBCheckpointDiffer();

    if (dbCpDiffer != null) {
      final long dbLatestSequenceNumber = snapshotInfo.getDbTxSequenceNumber();

      Objects.requireNonNull(snapshotInfo.getSnapshotId(),
          "SnapshotId is null for snapshot: " + snapshotInfo.getName());
      // Write snapshot generation (latest sequence number) to compaction log.
      // This will be used for DAG reconstruction as snapshotGeneration.
      dbCpDiffer.appendSnapshotInfoToCompactionLog(dbLatestSequenceNumber,
          snapshotInfo.getSnapshotId().toString(),
          snapshotInfo.getCreationTime());

      // Set compaction log filename to the latest DB sequence number
      // right after taking the RocksDB checkpoint for Ozone snapshot.
      //
      // Note it doesn't matter if sequence number hasn't increased (even though
      // it shouldn't happen), since the writer always appends the file.
      dbCpDiffer.setCurrentCompactionLog(dbLatestSequenceNumber);
    }

    return dbCheckpoint;
  }

  /**
   * Helper method to delete DB keys in the snapshot scope (bucket)
   * from active DB's deletedDirectoryTable.
   * @param omMetadataManager OMMetadataManager instance
   * @param volumeName volume name
   * @param bucketName bucket name
   */
  private static void deleteKeysFromDelDirTableInSnapshotScope(
      OMMetadataManager omMetadataManager,
      String volumeName,
      String bucketName) throws IOException {

    // Range delete start key (inclusive)
    final String beginKey = getOzonePathKeyWithVolumeBucketNames(
        omMetadataManager, volumeName, bucketName);
    // Range delete end key (exclusive). To be calculated
    String endKey;

    try (TableIterator<String, ? extends Table.KeyValue<String, OmKeyInfo>>
         iter = omMetadataManager.getDeletedDirTable().iterator()) {
      endKey = findEndKeyGivenPrefix(iter, beginKey);
    }

    // Clean up deletedDirectoryTable
    deleteRangeInclusive(omMetadataManager.getDeletedDirTable(),
        beginKey, endKey);
  }

  /**
   * Helper method to generate /volumeId/bucketId/ DB key prefix from given
   * volume name and bucket name as a prefix in FSO deletedDirectoryTable.
   * Follows:
   * {@link OmMetadataManagerImpl#getOzonePathKey(long, long, long, String)}.
   * <p>
   * Note: Currently, this is only intended to be a special use case in
   * {@link OmSnapshotManager}. If this is used elsewhere, consider moving this
   * to {@link OMMetadataManager}.
   *
   * @param volumeName volume name
   * @param bucketName bucket name
   * @return /volumeId/bucketId/
   *    e.g. /-9223372036854772480/-9223372036854771968/
   */
  @VisibleForTesting
  public static String getOzonePathKeyWithVolumeBucketNames(
      OMMetadataManager omMetadataManager,
      String volumeName,
      String bucketName) throws IOException {

    final long volumeId = omMetadataManager.getVolumeId(volumeName);
    final long bucketId = omMetadataManager.getBucketId(volumeName, bucketName);
    return OM_KEY_PREFIX + volumeId + OM_KEY_PREFIX + bucketId + OM_KEY_PREFIX;
  }

  @VisibleForTesting
  public SnapshotDiffManager getSnapshotDiffManager() {
    return snapshotDiffManager;
  }

  @VisibleForTesting
  public SnapshotDiffCleanupService getSnapshotDiffCleanupService() {
    return snapshotDiffCleanupService;
  }

  /**
   * Helper method to locate the end key with the given prefix and iterator.
   * @param keyIter TableIterator
   * @param keyPrefix DB key prefix String
   * @return endKey String, or null if no keys with such prefix is found
   */
  private static String findEndKeyGivenPrefix(
      TableIterator<String, ? extends Table.KeyValue<String, ?>> keyIter,
      String keyPrefix) throws IOException {

    String endKey;
    keyIter.seek(keyPrefix);
    // Continue only when there are entries of snapshot (bucket) scope
    // in deletedTable in the first place
    if (!keyIter.hasNext()) {
      // No key matching keyPrefix. No need to do delete or deleteRange at all.
      endKey = null;
    } else {
      // Remember the last key with a matching prefix
      endKey = keyIter.next().getKey();

      // Loop until prefix mismatches.
      // TODO: [SNAPSHOT] Try to seek to next predicted bucket name instead of
      //  the while-loop for a potential speed up?
      // Start performance tracking timer
      long startTime = System.nanoTime();
      while (keyIter.hasNext()) {
        Table.KeyValue<String, ?> entry = keyIter.next();
        String dbKey = entry.getKey();
        if (dbKey.startsWith(keyPrefix)) {
          endKey = dbKey;
        }
      }
      // Time took for the iterator to finish (in ns)
      long timeElapsed = System.nanoTime() - startTime;
      if (timeElapsed >= DB_TABLE_ITER_LOOP_THRESHOLD_NS) {
        // Print time elapsed
        LOG.warn("Took {} ns to find endKey. Caller is {}", timeElapsed,
            new Throwable().fillInStackTrace().getStackTrace()[1]
                .getMethodName());
      }
    }
    return endKey;
  }

  /**
   * Helper method to do deleteRange on a table, including endKey.
   * TODO: Move this into {@link Table} ?
   * @param table Table
   * @param beginKey begin key
   * @param endKey end key
   */
  private static void deleteRangeInclusive(
      Table<String, ?> table, String beginKey, String endKey)
      throws IOException {

    if (endKey != null) {
      table.deleteRange(beginKey, endKey);
      // Remove range end key itself
      table.delete(endKey);
    }
  }

  /**
   * Helper method to delete DB keys in the snapshot scope (bucket)
   * from active DB's deletedTable.
   * @param omMetadataManager OMMetadataManager instance
   * @param volumeName volume name
   * @param bucketName bucket name
   */
  private static void deleteKeysFromDelKeyTableInSnapshotScope(
      OMMetadataManager omMetadataManager,
      String volumeName,
      String bucketName) throws IOException {

    // Range delete start key (inclusive)
    final String beginKey =
        omMetadataManager.getOzoneKey(volumeName, bucketName, "");
    // Range delete end key (exclusive). To be found
    String endKey;

    try (TableIterator<String,
        ? extends Table.KeyValue<String, RepeatedOmKeyInfo>>
             iter = omMetadataManager.getDeletedTable().iterator()) {
      endKey = findEndKeyGivenPrefix(iter, beginKey);
    }

    // Clean up deletedTable
    deleteRangeInclusive(omMetadataManager.getDeletedTable(), beginKey, endKey);

    // No need to invalidate deletedTable (or deletedDirectoryTable) table
    // cache since entries are not added to its table cache in the first place.
    // See OMKeyDeleteRequest and OMKeyPurgeRequest#validateAndUpdateCache.
    //
    // This makes the table clean up efficient as we only need one
    // deleteRange() operation. No need to invalidate cache entries
    // one by one.
  }

  // Get OmSnapshot if the keyName has ".snapshot" key indicator
  public ReferenceCounted<IOmMetadataReader, SnapshotCache> checkForSnapshot(
      String volumeName,
      String bucketName,
      String keyName,
      boolean skipActiveCheck) throws IOException {
    if (keyName == null || !ozoneManager.isFilesystemSnapshotEnabled()) {
      return ozoneManager.getOmMetadataReader();
    }

    // see if key is for a snapshot
    String[] keyParts = keyName.split(OM_KEY_PREFIX);
    if (isSnapshotKey(keyParts)) {
      String snapshotName = keyParts[1];
      if (snapshotName == null || snapshotName.isEmpty()) {
        // don't allow snapshot indicator without snapshot name
        throw new OMException(INVALID_KEY_NAME);
      }
      String snapshotTableKey = SnapshotInfo.getTableKey(volumeName,
          bucketName, snapshotName);

      // Block FS API reads when snapshot is not active.
      if (!skipActiveCheck) {
        checkSnapshotActive(ozoneManager, snapshotTableKey);
      }

      // Warn if actual cache size exceeds the soft limit already.
      if (snapshotCache.size() > softCacheSize) {
        LOG.warn("Snapshot cache size ({}) exceeds configured soft-limit ({}).",
            snapshotCache.size(), softCacheSize);
      }

      // retrieve the snapshot from the cache
      return snapshotCache.get(snapshotTableKey, skipActiveCheck);
    } else {
      return ozoneManager.getOmMetadataReader();
    }
  }

  /**
   * Returns true if the snapshot is in given status.
   * @param key DB snapshot table key
   * @param status SnapshotStatus
   * @return true if the snapshot is in given status, false otherwise
   */
  public boolean isSnapshotStatus(String key, SnapshotStatus status)
      throws IOException {
    return getSnapshotInfo(key).getSnapshotStatus().equals(status);
  }

  public SnapshotInfo getSnapshotInfo(String key) throws IOException {
    return SnapshotUtils.getSnapshotInfo(ozoneManager, key);
  }

  public static String getSnapshotPrefix(String snapshotName) {
    return OM_SNAPSHOT_INDICATOR + OM_KEY_PREFIX +
        snapshotName + OM_KEY_PREFIX;
  }

  public static String getSnapshotPath(OzoneConfiguration conf,
                                       SnapshotInfo snapshotInfo) {
    return OMStorage.getOmDbDir(conf) +
        OM_KEY_PREFIX + OM_SNAPSHOT_CHECKPOINT_DIR + OM_KEY_PREFIX +
        OM_DB_NAME + snapshotInfo.getCheckpointDirName();
  }

  public static boolean isSnapshotKey(String[] keyParts) {
    return (keyParts.length > 1) &&
        (keyParts[0].compareTo(OM_SNAPSHOT_INDICATOR) == 0);
  }

  public SnapshotDiffResponse cancelSnapshotDiff(final String volume,
                                                 final String bucket,
                                                 final String fromSnapshot,
                                                 final String toSnapshot)
      throws IOException {
    return snapshotDiffManager.cancelSnapshotDiff(volume,
        bucket, fromSnapshot, toSnapshot);
  }

  public SnapshotDiffResponse getSnapshotDiffReport(final String volume,
                                                    final String bucket,
                                                    final String fromSnapshot,
                                                    final String toSnapshot,
                                                    final String token,
                                                    int pageSize,
                                                    boolean forceFullDiff)
      throws IOException {

    validateSnapshotsExistAndActive(volume, bucket, fromSnapshot, toSnapshot);

    int index = getIndexFromToken(token);
    if (pageSize <= 0 || pageSize > maxPageSize) {
      pageSize = maxPageSize;
    }

    SnapshotDiffResponse snapshotDiffReport =
        snapshotDiffManager.getSnapshotDiffReport(volume, bucket,
            fromSnapshot, toSnapshot, index, pageSize, forceFullDiff);

    // Check again to make sure that from and to snapshots are still active and
    // were not deleted in between response generation.
    // Ideally, snapshot diff and snapshot deletion should take an explicit lock
    // to achieve the synchronization, but it would be complex and expensive.
    // To avoid the complexity, we just check that snapshots are active
    // before returning the response. It is like an optimistic lock to achieve
    // similar behaviour and make sure client gets consistent response.
    validateSnapshotsExistAndActive(volume, bucket, fromSnapshot, toSnapshot);
    return snapshotDiffReport;
  }

  public List<SnapshotDiffJob> getSnapshotDiffList(final String volumeName,
                                                   final String bucketName,
                                                   final String jobStatus,
                                                   final boolean listAll)
      throws IOException {
    String volumeKey = ozoneManager.getMetadataManager()
        .getVolumeKey(volumeName);
    String bucketKey = ozoneManager.getMetadataManager()
        .getBucketKey(volumeName, bucketName);

    if (!ozoneManager.getMetadataManager()
            .getVolumeTable().isExist(volumeKey) ||
        !ozoneManager.getMetadataManager()
            .getBucketTable().isExist(bucketKey)) {
      throw new IOException("Provided volume name " + volumeName +
          " or bucket name " + bucketName + " doesn't exist");
    }
    OmMetadataManagerImpl omMetadataManager = (OmMetadataManagerImpl)
        ozoneManager.getMetadataManager();
    SnapshotChainManager snapshotChainManager =
        omMetadataManager.getSnapshotChainManager();
    String snapshotPath = volumeName + OM_KEY_PREFIX + bucketName;
    if (snapshotChainManager.getSnapshotChainPath(snapshotPath) == null) {
      // Return an empty ArrayList here to avoid
      // unnecessarily iterating the SnapshotDiffJob table.
      return new ArrayList<>();
    }

    return snapshotDiffManager.getSnapshotDiffJobList(
        volumeName, bucketName, jobStatus, listAll);
  }

  private void validateSnapshotsExistAndActive(final String volumeName,
                                               final String bucketName,
                                               final String fromSnapshotName,
                                               final String toSnapshotName)
      throws IOException {
    SnapshotInfo fromSnapInfo = SnapshotUtils.getSnapshotInfo(ozoneManager,
        volumeName, bucketName, fromSnapshotName);
    SnapshotInfo toSnapInfo = SnapshotUtils.getSnapshotInfo(ozoneManager,
        volumeName, bucketName, toSnapshotName);

    // Block SnapDiff if either of the snapshots is not active.
    checkSnapshotActive(fromSnapInfo, false);
    checkSnapshotActive(toSnapInfo, false);
    // Check snapshot creation time
    if (fromSnapInfo.getCreationTime() > toSnapInfo.getCreationTime()) {
      throw new IOException("fromSnapshot:" + fromSnapInfo.getName() +
          " should be older than to toSnapshot:" + toSnapInfo.getName());
    }
  }

  private int getIndexFromToken(final String token) throws IOException {
    if (isBlank(token)) {
      return 0;
    }

    // Validate that token passed in the request is valid integer as of now.
    // Later we can change it if we migrate to encrypted or cursor token.
    try {
      int index = Integer.parseInt(token);
      if (index < 0) {
        throw new IOException("Passed token is invalid. Resend the request " +
            "with valid token returned in previous request.");
      }
      return index;
    } catch (NumberFormatException exception) {
      throw new IOException("Passed token is invalid. " +
          "Resend the request with valid token returned in previous request.");
    }
  }

  private ManagedRocksDB createRocksDbForSnapshotDiff(
      final ManagedDBOptions dbOptions, String dbPath,
      final List<ColumnFamilyDescriptor> familyDescriptors,
      final List<ColumnFamilyHandle> familyHandles
  ) {
    try {
      return ManagedRocksDB.open(dbOptions,
          dbPath,
          familyDescriptors,
          familyHandles);
    } catch (RocksDBException exception) {
      // TODO: [SNAPSHOT] Fail gracefully.
      throw new RuntimeException(exception);
    }
  }

  private String getDbPath(final OzoneConfiguration config) {
    File dbDirPath = ServerUtils.getDBPath(config,
        OZONE_OM_SNAPSHOT_DIFF_DB_DIR);
    return Paths.get(dbDirPath.toString(), OM_SNAPSHOT_DIFF_DB_NAME)
        .toFile().getAbsolutePath();
  }

  private List<ColumnFamilyDescriptor> getExitingColumnFamilyDescriptors(
      final String path) {
    try {
      return RocksDatabase.listColumnFamiliesEmptyOptions(path)
          .stream()
          .map(columnFamilyName ->
              new ColumnFamilyDescriptor(columnFamilyName,
                  new ManagedColumnFamilyOptions(columnFamilyOptions)
              ))
          .collect(Collectors.toList());
    } catch (RocksDBException exception) {
      // TODO: [SNAPSHOT] Fail gracefully.
      throw new RuntimeException(exception);
    }
  }

  /**
   * Return the column family from column family list if it was existing
   * column family, otherwise create new column family.
   * This is for backward and forward compatibility.
   * For backward compatibility, when column family doesn't exist. it will
   * create new one and return that.
   * For forward compatibility, it will return the existing one.
   */
  private ColumnFamilyHandle getOrCreateColumnFamily(
      final String columnFamilyName,
      final List<ColumnFamilyDescriptor> familyDescriptors,
      final List<ColumnFamilyHandle> familyHandles) {

    for (int i = 0; i < familyDescriptors.size(); i++) {
      String cfName = StringUtils.bytes2String(familyDescriptors.get(i)
          .getName());
      if (columnFamilyName.equals(cfName)) {
        return familyHandles.get(i);
      }
    }

    try {
      ColumnFamilyDescriptor columnFamilyDescriptor =
          new ColumnFamilyDescriptor(StringUtils.string2Bytes(columnFamilyName),
              columnFamilyOptions);
      ColumnFamilyHandle columnFamily = snapshotDiffDb.get()
          .createColumnFamily(columnFamilyDescriptor);

      // Add column family and descriptor so that they can be closed if needed.
      familyHandles.add(columnFamily);
      familyDescriptors.add(columnFamilyDescriptor);
      return columnFamily;
    } catch (RocksDBException exception) {
      // TODO: [SNAPSHOT] Fail gracefully.
      throw new RuntimeException(exception);
    }
  }

  /**
   * Drops the column families (intermediate snapDiff tables) which were
   * created by previously running snapDiff jobs and were not dropped because
   * OM crashed or some other error.
   */
  private void dropUnknownColumnFamilies(
      List<ColumnFamilyHandle> familyHandles
  ) {
    Set<String> allowedColumnFamilyOnStartUp = new HashSet<>(
        Arrays.asList(DEFAULT_COLUMN_FAMILY_NAME, SNAP_DIFF_JOB_TABLE_NAME,
            SNAP_DIFF_REPORT_TABLE_NAME, SNAP_DIFF_PURGED_JOB_TABLE_NAME));

    try {
      for (ColumnFamilyHandle columnFamilyHandle : familyHandles) {
        String columnFamilyName =
            StringUtils.bytes2String(columnFamilyHandle.getName());
        if (!allowedColumnFamilyOnStartUp.contains(columnFamilyName)) {
          dropColumnFamilyHandle(snapshotDiffDb, columnFamilyHandle);
        }
      }
    } catch (RocksDBException e) {
      // TODO: [SNAPSHOT] Fail gracefully.
      throw new RuntimeException(e);
    }
  }

  private void closeColumnFamilyOptions(
      final ManagedColumnFamilyOptions managedColumnFamilyOptions) {
    Preconditions.checkArgument(!managedColumnFamilyOptions.isReused());
    ManagedColumnFamilyOptions.closeDeeply(managedColumnFamilyOptions);
  }

  @Override
  public void close() {
    if (snapshotDiffManager != null) {
      snapshotDiffManager.close();
    }
    if (snapshotCache != null) {
      snapshotCache.invalidateAll();
    }
    if (snapshotDiffCleanupService != null) {
      snapshotDiffCleanupService.shutdown();
    }

    if (columnFamilyHandles != null) {
      columnFamilyHandles.forEach(ColumnFamilyHandle::close);
    }
    if (snapshotDiffDb != null) {
      snapshotDiffDb.close();
    }
    if (columnFamilyDescriptors != null) {
      columnFamilyDescriptors.forEach(columnFamilyDescriptor ->
          closeColumnFamilyOptions((ManagedColumnFamilyOptions)
              columnFamilyDescriptor.getOptions()));
    }
    if (columnFamilyOptions != null) {
      closeColumnFamilyOptions(columnFamilyOptions);
    }
    if (options != null) {
      options.close();
    }
  }

  public long getDiffCleanupServiceInterval() {
    return diffCleanupServiceInterval;
  }
}<|MERGE_RESOLUTION|>--- conflicted
+++ resolved
@@ -55,12 +55,8 @@
 import org.apache.hadoop.ozone.om.helpers.OmKeyInfo;
 import org.apache.hadoop.ozone.om.helpers.RepeatedOmKeyInfo;
 import org.apache.hadoop.ozone.om.helpers.SnapshotInfo;
-<<<<<<< HEAD
-import org.apache.hadoop.ozone.om.helpers.SnapshotInfo.SnapshotStatus;
-=======
 import org.apache.hadoop.ozone.om.request.key.OMDirectoriesPurgeRequestWithFSO;
 import org.apache.hadoop.ozone.om.request.key.OMKeyPurgeRequest;
->>>>>>> 02296c87
 import org.apache.hadoop.ozone.om.service.SnapshotDiffCleanupService;
 import org.apache.hadoop.ozone.om.snapshot.SnapshotDiffObject;
 import org.apache.hadoop.ozone.om.helpers.SnapshotDiffJob;
@@ -670,7 +666,8 @@
    * @param status SnapshotStatus
    * @return true if the snapshot is in given status, false otherwise
    */
-  public boolean isSnapshotStatus(String key, SnapshotStatus status)
+  public boolean isSnapshotStatus(String key,
+                                  SnapshotInfo.SnapshotStatus status)
       throws IOException {
     return getSnapshotInfo(key).getSnapshotStatus().equals(status);
   }
