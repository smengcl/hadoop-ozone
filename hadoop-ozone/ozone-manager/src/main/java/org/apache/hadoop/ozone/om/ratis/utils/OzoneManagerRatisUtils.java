/**
 * Licensed to the Apache Software Foundation (ASF) under one or more
 * contributor license agreements.  See the NOTICE file distributed with this
 * work for additional information regarding copyright ownership.  The ASF
 * licenses this file to you under the Apache License, Version 2.0 (the
 * "License"); you may not use this file except in compliance with the License.
 * You may obtain a copy of the License at
 * <p>
 * http://www.apache.org/licenses/LICENSE-2.0
 * <p>
 * Unless required by applicable law or agreed to in writing, software
 * distributed under the License is distributed on an "AS IS" BASIS, WITHOUT
 * WARRANTIES OR CONDITIONS OF ANY KIND, either express or implied. See the
 * License for the specific language governing permissions and limitations under
 * the License.
 */

package org.apache.hadoop.ozone.om.ratis.utils;

import com.google.common.base.Preconditions;
import com.google.common.base.Strings;
import com.google.protobuf.ServiceException;
import java.io.File;
import java.nio.file.Paths;

import org.apache.hadoop.hdds.conf.ConfigurationSource;
import org.apache.hadoop.hdds.conf.OzoneConfiguration;
import org.apache.hadoop.hdds.server.ServerUtils;
import org.apache.hadoop.hdds.utils.HAUtils;
import org.apache.hadoop.ozone.om.OMConfigKeys;
import org.apache.hadoop.ozone.om.OzoneManager;
import org.apache.hadoop.ozone.om.codec.OMDBDefinition;
import org.apache.hadoop.ozone.om.exceptions.OMException;
import org.apache.hadoop.hdds.utils.TransactionInfo;
import org.apache.hadoop.ozone.om.helpers.BucketLayout;
import org.apache.hadoop.ozone.om.exceptions.OMLeaderNotReadyException;
import org.apache.hadoop.ozone.om.exceptions.OMNotLeaderException;
import org.apache.hadoop.ozone.om.ratis.OzoneManagerRatisServer.RaftServerStatus;
import org.apache.hadoop.ozone.om.request.BucketLayoutAwareOMKeyRequestFactory;
import org.apache.hadoop.ozone.om.request.bucket.OMBucketCreateRequest;
import org.apache.hadoop.ozone.om.request.bucket.OMBucketDeleteRequest;
import org.apache.hadoop.ozone.om.request.bucket.OMBucketSetOwnerRequest;
import org.apache.hadoop.ozone.om.request.bucket.OMBucketSetPropertyRequest;
import org.apache.hadoop.ozone.om.request.OMClientRequest;
import org.apache.hadoop.ozone.om.request.bucket.acl.OMBucketAddAclRequest;
import org.apache.hadoop.ozone.om.request.bucket.acl.OMBucketRemoveAclRequest;
import org.apache.hadoop.ozone.om.request.bucket.acl.OMBucketSetAclRequest;
import org.apache.hadoop.ozone.om.request.key.OMKeyPurgeRequest;
import org.apache.hadoop.ozone.om.request.key.OMPathsPurgeRequestWithFSO;
import org.apache.hadoop.ozone.om.request.key.OMTrashRecoverRequest;
import org.apache.hadoop.ozone.om.request.key.acl.OMKeyAddAclRequest;
import org.apache.hadoop.ozone.om.request.key.acl.OMKeyAddAclRequestWithFSO;
import org.apache.hadoop.ozone.om.request.key.acl.OMKeyRemoveAclRequest;
import org.apache.hadoop.ozone.om.request.key.acl.OMKeyRemoveAclRequestWithFSO;
import org.apache.hadoop.ozone.om.request.key.acl.OMKeySetAclRequest;
import org.apache.hadoop.ozone.om.request.key.acl.OMKeySetAclRequestWithFSO;
import org.apache.hadoop.ozone.om.request.key.acl.prefix.OMPrefixAddAclRequest;
import org.apache.hadoop.ozone.om.request.key.acl.prefix.OMPrefixRemoveAclRequest;
import org.apache.hadoop.ozone.om.request.key.acl.prefix.OMPrefixSetAclRequest;
import org.apache.hadoop.ozone.om.request.s3.security.OMSetSecretRequest;
import org.apache.hadoop.ozone.om.request.s3.security.S3GetSecretRequest;
import org.apache.hadoop.ozone.om.request.s3.security.S3RevokeSecretRequest;
import org.apache.hadoop.ozone.om.request.s3.tenant.OMTenantAssignUserAccessIdRequest;
import org.apache.hadoop.ozone.om.request.s3.tenant.OMTenantAssignAdminRequest;
import org.apache.hadoop.ozone.om.request.s3.tenant.OMTenantCreateRequest;
import org.apache.hadoop.ozone.om.request.s3.tenant.OMTenantDeleteRequest;
import org.apache.hadoop.ozone.om.request.s3.tenant.OMTenantRevokeAdminRequest;
import org.apache.hadoop.ozone.om.request.s3.tenant.OMTenantRevokeUserAccessIdRequest;
import org.apache.hadoop.ozone.om.request.security.OMCancelDelegationTokenRequest;
import org.apache.hadoop.ozone.om.request.security.OMGetDelegationTokenRequest;
import org.apache.hadoop.ozone.om.request.security.OMRenewDelegationTokenRequest;
import org.apache.hadoop.ozone.om.request.upgrade.OMCancelPrepareRequest;
import org.apache.hadoop.ozone.om.request.upgrade.OMFinalizeUpgradeRequest;
import org.apache.hadoop.ozone.om.request.upgrade.OMPrepareRequest;
import org.apache.hadoop.ozone.om.request.volume.OMVolumeCreateRequest;
import org.apache.hadoop.ozone.om.request.volume.OMVolumeDeleteRequest;
import org.apache.hadoop.ozone.om.request.volume.OMVolumeSetOwnerRequest;
import org.apache.hadoop.ozone.om.request.volume.OMVolumeSetQuotaRequest;
import org.apache.hadoop.ozone.om.request.volume.acl.OMVolumeAddAclRequest;
import org.apache.hadoop.ozone.om.request.volume.acl.OMVolumeRemoveAclRequest;
import org.apache.hadoop.ozone.om.request.volume.acl.OMVolumeSetAclRequest;
import org.apache.hadoop.ozone.protocol.proto.OzoneManagerProtocolProtos;
import org.apache.hadoop.ozone.protocol.proto.OzoneManagerProtocolProtos.OMRequest;
import org.apache.hadoop.ozone.protocol.proto.OzoneManagerProtocolProtos.OzoneObj.ObjectType;
import org.apache.hadoop.ozone.protocol.proto.OzoneManagerProtocolProtos.Status;
import org.apache.hadoop.ozone.protocol.proto.OzoneManagerProtocolProtos.Type;
import org.apache.ratis.protocol.RaftPeerId;
import org.rocksdb.RocksDBException;

import java.io.IOException;
import java.nio.file.Path;

import org.slf4j.Logger;
import org.slf4j.LoggerFactory;

import static org.apache.hadoop.hdds.HddsConfigKeys.OZONE_METADATA_DIRS;
import static org.apache.hadoop.ozone.OzoneConsts.OM_RATIS_SNAPSHOT_DIR;
import static org.apache.hadoop.ozone.om.OMConfigKeys.OZONE_OM_RATIS_SNAPSHOT_DIR;

/**
 * Utility class used by OzoneManager HA.
 */
public final class OzoneManagerRatisUtils {
  private static final Logger LOG = LoggerFactory
      .getLogger(OzoneManagerRatisUtils.class);

  private OzoneManagerRatisUtils() {
  }

  /**
   * Create OMClientRequest which encapsulates the OMRequest.
   * @param omRequest
   * @return OMClientRequest
   * @throws IOException
   */
  @SuppressWarnings("checkstyle:methodlength")
  public static OMClientRequest createClientRequest(OMRequest omRequest,
      OzoneManager ozoneManager) throws IOException {

    // Handling of exception by createClientRequest(OMRequest, OzoneManger):
    // Either the code will take FSO or non FSO path, both classes has a
    // validateAndUpdateCache() function which also contains
    // validateBucketAndVolume() function which validates bucket and volume and
    // throws necessary exceptions if required. validateAndUpdateCache()
    // function has catch block which catches the exception if required and
    // handles it appropriately.
    Type cmdType = omRequest.getCmdType();
    OzoneManagerProtocolProtos.KeyArgs keyArgs;
    BucketLayout bucketLayout = BucketLayout.DEFAULT;
    String volumeName = "";
    String bucketName = "";

    switch (cmdType) {
    case CreateVolume:
      return new OMVolumeCreateRequest(omRequest);
    case SetVolumeProperty:
      boolean hasQuota = omRequest.getSetVolumePropertyRequest()
          .hasQuotaInBytes();
      boolean hasOwner = omRequest.getSetVolumePropertyRequest().hasOwnerName();
      Preconditions.checkState(hasOwner || hasQuota, "Either Quota or owner " +
          "should be set in the SetVolumeProperty request");
      Preconditions.checkState(!(hasOwner && hasQuota), "Either Quota or " +
          "owner should be set in the SetVolumeProperty request. Should not " +
          "set both");
      if (hasQuota) {
        return new OMVolumeSetQuotaRequest(omRequest);
      } else {
        return new OMVolumeSetOwnerRequest(omRequest);
      }
    case DeleteVolume:
      return new OMVolumeDeleteRequest(omRequest);
    case CreateBucket:
      return new OMBucketCreateRequest(omRequest);
    case DeleteBucket:
      return new OMBucketDeleteRequest(omRequest);
    case SetBucketProperty:
      boolean hasBucketOwner = omRequest.getSetBucketPropertyRequest()
          .getBucketArgs().hasOwnerName();
      if (hasBucketOwner) {
        return new OMBucketSetOwnerRequest(omRequest);
      } else {
        return new OMBucketSetPropertyRequest(omRequest);
      }
    case AddAcl:
    case RemoveAcl:
    case SetAcl:
      return getOMAclRequest(omRequest, ozoneManager);
    case GetDelegationToken:
      return new OMGetDelegationTokenRequest(omRequest);
    case CancelDelegationToken:
      return new OMCancelDelegationTokenRequest(omRequest);
    case RenewDelegationToken:
      return new OMRenewDelegationTokenRequest(omRequest);
    case GetS3Secret:
      return new S3GetSecretRequest(omRequest);
    case RecoverTrash:
      return new OMTrashRecoverRequest(omRequest);
    case FinalizeUpgrade:
      return new OMFinalizeUpgradeRequest(omRequest);
    case Prepare:
      return new OMPrepareRequest(omRequest);
    case CancelPrepare:
      return new OMCancelPrepareRequest(omRequest);
    case SetS3Secret:
      return new OMSetSecretRequest(omRequest);
    case RevokeS3Secret:
      return new S3RevokeSecretRequest(omRequest);
<<<<<<< HEAD
    case CreateTenant:
      return new OMTenantCreateRequest(omRequest);
    case DeleteTenant:
      return new OMTenantDeleteRequest(omRequest);
    case TenantAssignUserAccessId:
      return new OMTenantAssignUserAccessIdRequest(omRequest);
    case TenantRevokeUserAccessId:
      return new OMTenantRevokeUserAccessIdRequest(omRequest);
    case TenantAssignAdmin:
      return new OMTenantAssignAdminRequest(omRequest);
    case TenantRevokeAdmin:
      return new OMTenantRevokeAdminRequest(omRequest);
=======
    case PurgeKeys:
      return new OMKeyPurgeRequest(omRequest);
    case PurgePaths:
      return new OMPathsPurgeRequestWithFSO(omRequest);
>>>>>>> 0b6f4671

    /*
     * Key requests that can have multiple variants based on the bucket layout
     * should be created using {@link BucketLayoutAwareOMKeyRequestFactory}.
     */
    case CreateDirectory:
      keyArgs = omRequest.getCreateDirectoryRequest().getKeyArgs();
      volumeName = keyArgs.getVolumeName();
      bucketName = keyArgs.getBucketName();
      break;
    case CreateFile:
      keyArgs = omRequest.getCreateFileRequest().getKeyArgs();
      volumeName = keyArgs.getVolumeName();
      bucketName = keyArgs.getBucketName();
      break;
    case CreateKey:
      keyArgs = omRequest.getCreateKeyRequest().getKeyArgs();
      volumeName = keyArgs.getVolumeName();
      bucketName = keyArgs.getBucketName();
      break;
    case AllocateBlock:
      keyArgs = omRequest.getAllocateBlockRequest().getKeyArgs();
      volumeName = keyArgs.getVolumeName();
      bucketName = keyArgs.getBucketName();
      break;
    case CommitKey:
      keyArgs = omRequest.getCommitKeyRequest().getKeyArgs();
      volumeName = keyArgs.getVolumeName();
      bucketName = keyArgs.getBucketName();
      break;
    case DeleteKey:
      keyArgs = omRequest.getDeleteKeyRequest().getKeyArgs();
      volumeName = keyArgs.getVolumeName();
      bucketName = keyArgs.getBucketName();
      break;
    case DeleteKeys:
      OzoneManagerProtocolProtos.DeleteKeyArgs deleteKeyArgs =
          omRequest.getDeleteKeysRequest()
              .getDeleteKeys();
      volumeName = deleteKeyArgs.getVolumeName();
      bucketName = deleteKeyArgs.getBucketName();
      break;
    case RenameKey:
      keyArgs = omRequest.getRenameKeyRequest().getKeyArgs();
      volumeName = keyArgs.getVolumeName();
      bucketName = keyArgs.getBucketName();
      break;
    case RenameKeys:
      OzoneManagerProtocolProtos.RenameKeysArgs renameKeysArgs =
          omRequest.getRenameKeysRequest().getRenameKeysArgs();
      volumeName = renameKeysArgs.getVolumeName();
      bucketName = renameKeysArgs.getBucketName();
      break;
    case InitiateMultiPartUpload:
      keyArgs = omRequest.getInitiateMultiPartUploadRequest().getKeyArgs();
      volumeName = keyArgs.getVolumeName();
      bucketName = keyArgs.getBucketName();
      break;
    case CommitMultiPartUpload:
      keyArgs = omRequest.getCommitMultiPartUploadRequest().getKeyArgs();
      volumeName = keyArgs.getVolumeName();
      bucketName = keyArgs.getBucketName();
      break;
    case AbortMultiPartUpload:
      keyArgs = omRequest.getAbortMultiPartUploadRequest().getKeyArgs();
      volumeName = keyArgs.getVolumeName();
      bucketName = keyArgs.getBucketName();
      break;
    case CompleteMultiPartUpload:
      keyArgs = omRequest.getCompleteMultiPartUploadRequest().getKeyArgs();
      volumeName = keyArgs.getVolumeName();
      bucketName = keyArgs.getBucketName();
      break;
    default:
      throw new IllegalStateException("Unrecognized write command " +
          "type request" + cmdType);
    }

    return BucketLayoutAwareOMKeyRequestFactory.createRequest(
        volumeName, bucketName, omRequest, ozoneManager.getMetadataManager());
  }

  private static OMClientRequest getOMAclRequest(OMRequest omRequest,
      OzoneManager ozoneManager) {
    Type cmdType = omRequest.getCmdType();
    if (Type.AddAcl == cmdType) {
      ObjectType type = omRequest.getAddAclRequest().getObj().getResType();
      if (ObjectType.VOLUME == type) {
        return new OMVolumeAddAclRequest(omRequest);
      } else if (ObjectType.BUCKET == type) {
        return new OMBucketAddAclRequest(omRequest);
      } else if (ObjectType.KEY == type) {
        OMKeyAddAclRequest aclReq =
            new OMKeyAddAclRequest(omRequest, ozoneManager);
        if (aclReq.getBucketLayout().isFileSystemOptimized()) {
          return new OMKeyAddAclRequestWithFSO(omRequest,
              aclReq.getBucketLayout());
        }
        return aclReq;
      } else {
        return new OMPrefixAddAclRequest(omRequest);
      }
    } else if (Type.RemoveAcl == cmdType) {
      ObjectType type = omRequest.getRemoveAclRequest().getObj().getResType();
      if (ObjectType.VOLUME == type) {
        return new OMVolumeRemoveAclRequest(omRequest);
      } else if (ObjectType.BUCKET == type) {
        return new OMBucketRemoveAclRequest(omRequest);
      } else if (ObjectType.KEY == type) {
        OMKeyRemoveAclRequest aclReq =
            new OMKeyRemoveAclRequest(omRequest, ozoneManager);
        if (aclReq.getBucketLayout().isFileSystemOptimized()) {
          return new OMKeyRemoveAclRequestWithFSO(omRequest,
              aclReq.getBucketLayout());
        }
        return aclReq;
      } else {
        return new OMPrefixRemoveAclRequest(omRequest);
      }
    } else {
      ObjectType type = omRequest.getSetAclRequest().getObj().getResType();
      if (ObjectType.VOLUME == type) {
        return new OMVolumeSetAclRequest(omRequest);
      } else if (ObjectType.BUCKET == type) {
        return new OMBucketSetAclRequest(omRequest);
      } else if (ObjectType.KEY == type) {
        OMKeySetAclRequest aclReq =
            new OMKeySetAclRequest(omRequest, ozoneManager);
        if (aclReq.getBucketLayout().isFileSystemOptimized()) {
          return new OMKeySetAclRequestWithFSO(omRequest,
              aclReq.getBucketLayout());
        }
        return aclReq;
      } else {
        return new OMPrefixSetAclRequest(omRequest);
      }
    }
  }

  /**
   * Convert exception result to {@link OzoneManagerProtocolProtos.Status}.
   * @param exception
   * @return OzoneManagerProtocolProtos.Status
   */
  public static Status exceptionToResponseStatus(IOException exception) {
    if (exception instanceof OMException) {
      return Status.values()[((OMException) exception).getResult().ordinal()];
    } else {
      // Doing this here, because when DB error happens we need to return
      // correct error code, so that in applyTransaction we can
      // completeExceptionally for DB errors.

      // Currently Table API's are in hdds-common, which are used by SCM, OM
      // currently. So, they return IOException with setting cause to
      // RocksDBException. So, here that is the reason for the instanceof
      // check RocksDBException.
      if (exception.getCause() != null
          && exception.getCause() instanceof RocksDBException) {
        return Status.METADATA_ERROR;
      } else {
        return Status.INTERNAL_ERROR;
      }
    }
  }

  /**
   * Obtain OMTransactionInfo from Checkpoint.
   */
  public static TransactionInfo getTrxnInfoFromCheckpoint(
      OzoneConfiguration conf, Path dbPath) throws Exception {
    return HAUtils
        .getTrxnInfoFromCheckpoint(conf, dbPath, new OMDBDefinition());
  }

  /**
   * Verify transaction info with provided lastAppliedIndex.
   *
   * If transaction info transaction Index is less than or equal to
   * lastAppliedIndex, return false, else return true.
   * @param transactionInfo
   * @param lastAppliedIndex
   * @param leaderId
   * @param newDBlocation
   * @return boolean
   */
  public static boolean verifyTransactionInfo(TransactionInfo transactionInfo,
      long lastAppliedIndex, String leaderId, Path newDBlocation) {
    return HAUtils
        .verifyTransactionInfo(transactionInfo, lastAppliedIndex, leaderId,
            newDBlocation, OzoneManager.LOG);
  }

  /**
   * Get the local directory where ratis logs will be stored.
   */
  public static String getOMRatisDirectory(ConfigurationSource conf) {
    String storageDir = conf.get(OMConfigKeys.OZONE_OM_RATIS_STORAGE_DIR);

    if (Strings.isNullOrEmpty(storageDir)) {
      storageDir = ServerUtils.getDefaultRatisDirectory(conf);
    }
    return storageDir;
  }

  /**
   * Get the local directory where ratis snapshots will be stored.
   */
  public static String getOMRatisSnapshotDirectory(ConfigurationSource conf) {
    String snapshotDir = conf.get(OZONE_OM_RATIS_SNAPSHOT_DIR);

    // If ratis snapshot directory is not set, fall back to ozone.metadata.dir.
    if (Strings.isNullOrEmpty(snapshotDir)) {
      LOG.warn("{} is not configured. Falling back to {} config",
          OZONE_OM_RATIS_SNAPSHOT_DIR, OZONE_METADATA_DIRS);
      File metaDirPath = ServerUtils.getOzoneMetaDirPath(conf);
      snapshotDir = Paths.get(metaDirPath.getPath(),
          OM_RATIS_SNAPSHOT_DIR).toString();
    }
    return snapshotDir;
  }

  public static void checkLeaderStatus(RaftServerStatus raftServerStatus,
      RaftPeerId raftPeerId) throws ServiceException {
    switch (raftServerStatus) {
    case LEADER_AND_READY: return;

    case LEADER_AND_NOT_READY: throw createLeaderNotReadyException(raftPeerId);

    case NOT_LEADER: throw createNotLeaderException(raftPeerId);

    default: throw new IllegalStateException(
        "Unknown Ratis Server state: " + raftServerStatus);
    }
  }

  private static ServiceException createNotLeaderException(
      RaftPeerId raftPeerId) {

    // TODO: Set suggest leaderID. Right now, client is not using suggest
    // leaderID. Need to fix this.

    OMNotLeaderException notLeaderException =
        new OMNotLeaderException(raftPeerId);

    LOG.debug(notLeaderException.getMessage());

    return new ServiceException(notLeaderException);
  }

  private static ServiceException createLeaderNotReadyException(
      RaftPeerId raftPeerId) {

    OMLeaderNotReadyException leaderNotReadyException =
        new OMLeaderNotReadyException(raftPeerId.toString() + " is Leader " +
            "but not ready to process request yet.");

    LOG.debug(leaderNotReadyException.getMessage());

    return new ServiceException(leaderNotReadyException);
  }
}<|MERGE_RESOLUTION|>--- conflicted
+++ resolved
@@ -185,7 +185,10 @@
       return new OMSetSecretRequest(omRequest);
     case RevokeS3Secret:
       return new S3RevokeSecretRequest(omRequest);
-<<<<<<< HEAD
+    case PurgeKeys:
+      return new OMKeyPurgeRequest(omRequest);
+    case PurgePaths:
+      return new OMPathsPurgeRequestWithFSO(omRequest);
     case CreateTenant:
       return new OMTenantCreateRequest(omRequest);
     case DeleteTenant:
@@ -198,12 +201,6 @@
       return new OMTenantAssignAdminRequest(omRequest);
     case TenantRevokeAdmin:
       return new OMTenantRevokeAdminRequest(omRequest);
-=======
-    case PurgeKeys:
-      return new OMKeyPurgeRequest(omRequest);
-    case PurgePaths:
-      return new OMPathsPurgeRequestWithFSO(omRequest);
->>>>>>> 0b6f4671
 
     /*
      * Key requests that can have multiple variants based on the bucket layout
