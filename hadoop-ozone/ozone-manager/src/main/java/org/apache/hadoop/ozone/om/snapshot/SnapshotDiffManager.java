/*
 * Licensed to the Apache Software Foundation (ASF) under one
 * or more contributor license agreements.  See the NOTICE file
 * distributed with this work for additional information
 * regarding copyright ownership.  The ASF licenses this file
 * to you under the Apache License, Version 2.0 (the
 * "License"); you may not use this file except in compliance
 * with the License.  You may obtain a copy of the License at
 * <p>
 * http://www.apache.org/licenses/LICENSE-2.0
 * <p>
 * Unless required by applicable law or agreed to in writing, software
 * distributed under the License is distributed on an "AS IS" BASIS,
 * WITHOUT WARRANTIES OR CONDITIONS OF ANY KIND, either express or implied.
 * See the License for the specific language governing permissions and
 * limitations under the License.
 */

package org.apache.hadoop.ozone.om.snapshot;

import org.apache.hadoop.hdds.utils.db.Table;
import org.apache.hadoop.ozone.om.OMMetadataManager;
import org.apache.hadoop.ozone.om.OmMetadataManagerImpl;
import org.apache.hadoop.ozone.om.OmSnapshot;
import org.apache.hadoop.ozone.om.helpers.BucketLayout;
import org.apache.hadoop.ozone.om.helpers.OmDirectoryInfo;
import org.apache.hadoop.ozone.om.helpers.OmKeyInfo;
<<<<<<< HEAD
import org.apache.hadoop.ozone.om.helpers.SnapshotInfo;
=======
import org.apache.hadoop.ozone.om.helpers.WithObjectID;
>>>>>>> 125eccfe
import org.apache.hadoop.ozone.snapshot.SnapshotDiffReport;
import org.apache.hadoop.ozone.snapshot.SnapshotDiffReport.DiffType;
import org.apache.hadoop.ozone.snapshot.SnapshotDiffReport.DiffReportEntry;

import org.apache.ozone.rocksdb.util.ManagedSstFileReader;
import org.apache.ozone.rocksdb.util.RdbUtil;
<<<<<<< HEAD
import org.apache.ozone.rocksdiff.DifferSnapshotInfo;
import org.apache.ozone.rocksdiff.RocksDBCheckpointDiffer;
=======
import org.jetbrains.annotations.NotNull;
>>>>>>> 125eccfe
import org.rocksdb.RocksDBException;
import org.slf4j.Logger;
import org.slf4j.LoggerFactory;

import java.io.IOException;
import java.util.ArrayList;
import java.util.Collections;
import java.util.HashMap;
import java.util.HashSet;
import java.util.List;
import java.util.Map;
import java.util.Set;
import java.util.stream.Stream;

import static org.apache.hadoop.ozone.OzoneConsts.OM_KEY_PREFIX;

/**
 * Class to generate snapshot diff.
 */
public class SnapshotDiffManager {

  private static final Logger LOG =
          LoggerFactory.getLogger(SnapshotDiffManager.class);
  private RocksDBCheckpointDiffer differ;

  public SnapshotDiffManager(RocksDBCheckpointDiffer differ) {
    this.differ = differ;
  }

  /**
   * Copied straight from TestOMSnapshotDAG. TODO: Dedup. Move this to util.
   */
  private Map<String, String> getTablePrefixes(
          OMMetadataManager omMetadataManager,
          String volumeName, String bucketName) throws IOException {
    HashMap<String, String> tablePrefixes = new HashMap<>();
    String volumeId = String.valueOf(omMetadataManager.getVolumeId(volumeName));
    String bucketId = String.valueOf(
            omMetadataManager.getBucketId(volumeName, bucketName));
    tablePrefixes.put(OmMetadataManagerImpl.KEY_TABLE,
            OM_KEY_PREFIX + volumeName + OM_KEY_PREFIX + bucketName);
    tablePrefixes.put(OmMetadataManagerImpl.FILE_TABLE,
            OM_KEY_PREFIX + volumeId + OM_KEY_PREFIX + bucketId);
    tablePrefixes.put(OmMetadataManagerImpl.DIRECTORY_TABLE,
            OM_KEY_PREFIX + volumeId + OM_KEY_PREFIX + bucketId);
    return tablePrefixes;
  }

  /**
   * Convert from SnapshotInfo to DifferSnapshotInfo.
   */
  private DifferSnapshotInfo getDSIFromSI(SnapshotInfo snapshotInfo,
                                          OmSnapshot omSnapshot,
                                          final String volumeName,
                                          final String bucketName)
          throws IOException {

    final OMMetadataManager snapshotOMMM = omSnapshot.getMetadataManager();
    final String checkpointPath =
            snapshotOMMM.getStore().getDbLocation().getPath();
    final String snapshotId = snapshotInfo.getSnapshotID();
    final long dbTxSequenceNumber = snapshotInfo.getDbTxSequenceNumber();

    DifferSnapshotInfo dsi = new DifferSnapshotInfo(
            checkpointPath,
            snapshotId,
            dbTxSequenceNumber,
            getTablePrefixes(snapshotOMMM, volumeName, bucketName));
    return dsi;
  }

  public SnapshotDiffReport getSnapshotDiffReport(final String volume,
                                                  final String bucket,
                                                  final OmSnapshot fromSnapshot,
                                                  final OmSnapshot toSnapshot,
                                                  final SnapshotInfo fsInfo,
                                                  final SnapshotInfo tsInfo)
      throws IOException, RocksDBException {

    final Set<String> deltaFiles = new HashSet<>();

<<<<<<< HEAD
    // Check if compaction DAG is available, use that if so
    if (differ != null && fsInfo != null && tsInfo != null) {
      // Construct DifferSnapshotInfo
      final DifferSnapshotInfo fromDSI =
              getDSIFromSI(fsInfo, fromSnapshot, volume, bucket);
      final DifferSnapshotInfo toDSI =
              getDSIFromSI(tsInfo, toSnapshot, volume, bucket);

      LOG.debug("Calling RocksDBCheckpointDiffer");
      List<String> sstDiffList =
              differ.getSSTDiffList(fromDSI /* src */, toDSI /* dest */);
      LOG.debug("SST diff list: {}", sstDiffList);
      deltaFiles.addAll(sstDiffList);
    }

    if (deltaFiles.isEmpty()) {
      // If compaction DAG is not available (already cleaned up), fall back to
      //  the slower approach.
      LOG.warn("RocksDBCheckpointDiffer is not available, falling back to" +
              " slow path");

      Set<String> fromSnapshotFiles = RdbUtil.getKeyTableSSTFiles(fromSnapshot
              .getMetadataManager().getStore().getDbLocation().getPath());
      Set<String> toSnapshotFiles = RdbUtil.getKeyTableSSTFiles(toSnapshot
              .getMetadataManager().getStore().getDbLocation().getPath());

      deltaFiles.addAll(fromSnapshotFiles);
      deltaFiles.addAll(toSnapshotFiles);
    }

    // TODO: Filter out the files.

    final Stream<String> keysToCheck = new ManagedSstFileReader(deltaFiles)
        .getKeyStream();

=======
>>>>>>> 125eccfe
    final BucketLayout bucketLayout = getBucketLayout(volume, bucket,
        fromSnapshot.getMetadataManager());

    // TODO: Filter out the files.
    /*
     * The reason for having ObjectID to KeyName mapping instead of OmKeyInfo
     * is to reduce the memory footprint.
     */
    final Map<Long, String> oldObjIdToKeyMap = new HashMap<>();
    // Long --> const. length
    // String --> var. length "/dir1/dir2/dir3/dir4/dir5/key1"
    final Map<Long, String> newObjIdToKeyMap = new HashMap<>();

    final Set<Long> objectIDsToCheck = new HashSet<>();

    // add to object ID map for key/file.

    final Table<String, OmKeyInfo> fsKeyTable = fromSnapshot
        .getMetadataManager().getKeyTable(bucketLayout);
    final Table<String, OmKeyInfo> tsKeyTable = toSnapshot
        .getMetadataManager().getKeyTable(bucketLayout);
    final Set<String> deltaFilesForKeyOrFileTable =
        getDeltaFiles(fromSnapshot, toSnapshot,
            Collections.singletonList(fsKeyTable.getName()));

    addToObjectIdMap(fsKeyTable, tsKeyTable, deltaFilesForKeyOrFileTable,
        oldObjIdToKeyMap, newObjIdToKeyMap, objectIDsToCheck, false);

    if (bucketLayout.isFileSystemOptimized()) {
      // add to object ID map for directory.
      final Table<String, OmDirectoryInfo> fsDirTable =
          fromSnapshot.getMetadataManager().getDirectoryTable();
      final Table<String, OmDirectoryInfo> tsDirTable =
          toSnapshot.getMetadataManager().getDirectoryTable();
      final Set<String> deltaFilesForDirTable =
          getDeltaFiles(fromSnapshot, toSnapshot,
              Collections.singletonList(fsDirTable.getName()));
      addToObjectIdMap(fsDirTable, tsDirTable, deltaFilesForDirTable,
          oldObjIdToKeyMap, newObjIdToKeyMap, objectIDsToCheck, true);
    }

    return new SnapshotDiffReport(volume, bucket, fromSnapshot.getName(),
        toSnapshot.getName(), generateDiffReport(objectIDsToCheck,
        oldObjIdToKeyMap, newObjIdToKeyMap));
  }

  private void addToObjectIdMap(Table<String, ? extends WithObjectID> fsTable,
      Table<String, ? extends WithObjectID> tsTable, Set<String> deltaFiles,
      Map<Long, String> oldObjIdToKeyMap, Map<Long, String> newObjIdToKeyMap,
      Set<Long> objectIDsToCheck, boolean isDirectoryTable)
      throws RocksDBException {
    if (deltaFiles.isEmpty()) {
      return;
    }
    final Stream<String> keysToCheck =
        new ManagedSstFileReader(deltaFiles).getKeyStream();
    keysToCheck.forEach(key -> {
      try {
        final WithObjectID oldKey = fsTable.get(key);
        final WithObjectID newKey = tsTable.get(key);
        if (areKeysEqual(oldKey, newKey)) {
          // We don't have to do anything.
          return;
        }
        if (oldKey != null) {
          final long oldObjId = oldKey.getObjectID();
          oldObjIdToKeyMap
              .put(oldObjId, getKeyOrDirectoryName(isDirectoryTable, oldKey));
          objectIDsToCheck.add(oldObjId);
        }
        if (newKey != null) {
          final long newObjId = newKey.getObjectID();
          newObjIdToKeyMap
              .put(newObjId, getKeyOrDirectoryName(isDirectoryTable, newKey));
          objectIDsToCheck.add(newObjId);
        }
      } catch (IOException e) {
        throw new RuntimeException(e);
      }
    });
    keysToCheck.close();
  }

  private String getKeyOrDirectoryName(boolean isDirectory,
      WithObjectID object) {
    if (isDirectory) {
      OmDirectoryInfo directoryInfo = (OmDirectoryInfo) object;
      return directoryInfo.getName();
    }
    OmKeyInfo keyInfo = (OmKeyInfo) object;
    return keyInfo.getKeyName();
  }

  @NotNull
  private Set<String> getDeltaFiles(OmSnapshot fromSnapshot,
      OmSnapshot toSnapshot, List<String> tablesToLookUp)
      throws RocksDBException {
    Set<String> fromSnapshotFiles = RdbUtil.getSSTFilesForComparison(
        fromSnapshot.getMetadataManager().getStore().getDbLocation().getPath(),
        tablesToLookUp);
    Set<String> toSnapshotFiles = RdbUtil.getSSTFilesForComparison(
        toSnapshot.getMetadataManager().getStore().getDbLocation().getPath(),
        tablesToLookUp);

    final Set<String> deltaFiles = new HashSet<>();
    deltaFiles.addAll(fromSnapshotFiles);
    deltaFiles.addAll(toSnapshotFiles);
    return deltaFiles;
  }

  private List<DiffReportEntry> generateDiffReport(
      final Set<Long> objectIDsToCheck,
      final Map<Long, String> oldObjIdToKeyMap,
      final Map<Long, String> newObjIdToKeyMap) {

    final List<DiffReportEntry> deleteDiffs = new ArrayList<>();
    final List<DiffReportEntry> renameDiffs = new ArrayList<>();
    final List<DiffReportEntry> createDiffs = new ArrayList<>();
    final List<DiffReportEntry> modifyDiffs = new ArrayList<>();


    for (Long id : objectIDsToCheck) {
      /*
       * This key can be
       * -> Created after the old snapshot was taken, which means it will be
       *    missing in oldKeyTable and present in newKeyTable.
       * -> Deleted after the old snapshot was taken, which means it will be
       *    present in oldKeyTable and missing in newKeyTable.
       * -> Modified after the old snapshot was taken, which means it will be
       *    present in oldKeyTable and present in newKeyTable with same
       *    Object ID but with different metadata.
       * -> Renamed after the old snapshot was taken, which means it will be
       *    present in oldKeyTable and present in newKeyTable but with different
       *    name and same Object ID.
       */

      final String oldKeyName = oldObjIdToKeyMap.get(id);
      final String newKeyName = newObjIdToKeyMap.get(id);

      if (oldKeyName == null && newKeyName == null) {
        // This cannot happen.
        continue;
      }

      // Key Created.
      if (oldKeyName == null) {
        createDiffs.add(DiffReportEntry.of(DiffType.CREATE, newKeyName));
        continue;
      }

      // Key Deleted.
      if (newKeyName == null) {
        deleteDiffs.add(DiffReportEntry.of(DiffType.DELETE, oldKeyName));
        continue;
      }

      // Key modified.
      if (oldKeyName.equals(newKeyName)) {
        modifyDiffs.add(DiffReportEntry.of(DiffType.MODIFY, newKeyName));
        continue;
      }

      // Key Renamed.
      renameDiffs.add(DiffReportEntry.of(DiffType.RENAME,
          oldKeyName, newKeyName));
    }
    /*
     * The order in which snap-diff should be applied
     *
     *     1. Delete diffs
     *     2. Rename diffs
     *     3. Create diffs
     *     4. Modified diffs
     *
     * Consider the following scenario
     *
     *    1. File "A" is created.
     *    2. File "B" is created.
     *    3. File "C" is created.
     *    Snapshot "1" is taken.
     *
     * Case 1:
     *   1. File "A" is deleted.
     *   2. File "B" is renamed to "A".
     *   Snapshot "2" is taken.
     *
     *   Snapshot diff should be applied in the following order:
     *    1. Delete "A"
     *    2. Rename "B" to "A"
     *
     *
     * Case 2:
     *    1. File "B" is renamed to "C".
     *    2. File "B" is created.
     *    Snapshot "2" is taken.
     *
     *   Snapshot diff should be applied in the following order:
     *    1. Rename "B" to "C"
     *    2. Create "B"
     *
     */

    final List<DiffReportEntry> snapshotDiffs = new ArrayList<>();
    snapshotDiffs.addAll(deleteDiffs);
    snapshotDiffs.addAll(renameDiffs);
    snapshotDiffs.addAll(createDiffs);
    snapshotDiffs.addAll(modifyDiffs);
    return snapshotDiffs;
  }

  private BucketLayout getBucketLayout(final String volume,
                                       final String bucket,
                                       final OMMetadataManager mManager)
      throws IOException {
    final String bucketTableKey = mManager.getBucketKey(volume, bucket);
    return mManager.getBucketTable().get(bucketTableKey).getBucketLayout();
  }

  private boolean areKeysEqual(WithObjectID oldKey, WithObjectID newKey) {
    if (oldKey == null && newKey == null) {
      return true;
    }
    if (oldKey != null) {
      return oldKey.equals(newKey);
    }
    return false;
  }
}<|MERGE_RESOLUTION|>--- conflicted
+++ resolved
@@ -25,23 +25,17 @@
 import org.apache.hadoop.ozone.om.helpers.BucketLayout;
 import org.apache.hadoop.ozone.om.helpers.OmDirectoryInfo;
 import org.apache.hadoop.ozone.om.helpers.OmKeyInfo;
-<<<<<<< HEAD
 import org.apache.hadoop.ozone.om.helpers.SnapshotInfo;
-=======
 import org.apache.hadoop.ozone.om.helpers.WithObjectID;
->>>>>>> 125eccfe
 import org.apache.hadoop.ozone.snapshot.SnapshotDiffReport;
 import org.apache.hadoop.ozone.snapshot.SnapshotDiffReport.DiffType;
 import org.apache.hadoop.ozone.snapshot.SnapshotDiffReport.DiffReportEntry;
 
 import org.apache.ozone.rocksdb.util.ManagedSstFileReader;
 import org.apache.ozone.rocksdb.util.RdbUtil;
-<<<<<<< HEAD
 import org.apache.ozone.rocksdiff.DifferSnapshotInfo;
 import org.apache.ozone.rocksdiff.RocksDBCheckpointDiffer;
-=======
 import org.jetbrains.annotations.NotNull;
->>>>>>> 125eccfe
 import org.rocksdb.RocksDBException;
 import org.slf4j.Logger;
 import org.slf4j.LoggerFactory;
@@ -121,50 +115,9 @@
                                                   final SnapshotInfo tsInfo)
       throws IOException, RocksDBException {
 
-    final Set<String> deltaFiles = new HashSet<>();
-
-<<<<<<< HEAD
-    // Check if compaction DAG is available, use that if so
-    if (differ != null && fsInfo != null && tsInfo != null) {
-      // Construct DifferSnapshotInfo
-      final DifferSnapshotInfo fromDSI =
-              getDSIFromSI(fsInfo, fromSnapshot, volume, bucket);
-      final DifferSnapshotInfo toDSI =
-              getDSIFromSI(tsInfo, toSnapshot, volume, bucket);
-
-      LOG.debug("Calling RocksDBCheckpointDiffer");
-      List<String> sstDiffList =
-              differ.getSSTDiffList(fromDSI /* src */, toDSI /* dest */);
-      LOG.debug("SST diff list: {}", sstDiffList);
-      deltaFiles.addAll(sstDiffList);
-    }
-
-    if (deltaFiles.isEmpty()) {
-      // If compaction DAG is not available (already cleaned up), fall back to
-      //  the slower approach.
-      LOG.warn("RocksDBCheckpointDiffer is not available, falling back to" +
-              " slow path");
-
-      Set<String> fromSnapshotFiles = RdbUtil.getKeyTableSSTFiles(fromSnapshot
-              .getMetadataManager().getStore().getDbLocation().getPath());
-      Set<String> toSnapshotFiles = RdbUtil.getKeyTableSSTFiles(toSnapshot
-              .getMetadataManager().getStore().getDbLocation().getPath());
-
-      deltaFiles.addAll(fromSnapshotFiles);
-      deltaFiles.addAll(toSnapshotFiles);
-    }
-
-    // TODO: Filter out the files.
-
-    final Stream<String> keysToCheck = new ManagedSstFileReader(deltaFiles)
-        .getKeyStream();
-
-=======
->>>>>>> 125eccfe
     final BucketLayout bucketLayout = getBucketLayout(volume, bucket,
         fromSnapshot.getMetadataManager());
 
-    // TODO: Filter out the files.
     /*
      * The reason for having ObjectID to KeyName mapping instead of OmKeyInfo
      * is to reduce the memory footprint.
@@ -184,7 +137,8 @@
         .getMetadataManager().getKeyTable(bucketLayout);
     final Set<String> deltaFilesForKeyOrFileTable =
         getDeltaFiles(fromSnapshot, toSnapshot,
-            Collections.singletonList(fsKeyTable.getName()));
+            Collections.singletonList(fsKeyTable.getName()),
+                fsInfo, tsInfo, differ, volume, bucket);
 
     addToObjectIdMap(fsKeyTable, tsKeyTable, deltaFilesForKeyOrFileTable,
         oldObjIdToKeyMap, newObjIdToKeyMap, objectIDsToCheck, false);
@@ -197,7 +151,8 @@
           toSnapshot.getMetadataManager().getDirectoryTable();
       final Set<String> deltaFilesForDirTable =
           getDeltaFiles(fromSnapshot, toSnapshot,
-              Collections.singletonList(fsDirTable.getName()));
+              Collections.singletonList(fsDirTable.getName()),
+                  fsInfo, tsInfo, differ, volume, bucket);
       addToObjectIdMap(fsDirTable, tsDirTable, deltaFilesForDirTable,
           oldObjIdToKeyMap, newObjIdToKeyMap, objectIDsToCheck, true);
     }
@@ -256,18 +211,50 @@
 
   @NotNull
   private Set<String> getDeltaFiles(OmSnapshot fromSnapshot,
-      OmSnapshot toSnapshot, List<String> tablesToLookUp)
-      throws RocksDBException {
-    Set<String> fromSnapshotFiles = RdbUtil.getSSTFilesForComparison(
-        fromSnapshot.getMetadataManager().getStore().getDbLocation().getPath(),
-        tablesToLookUp);
-    Set<String> toSnapshotFiles = RdbUtil.getSSTFilesForComparison(
-        toSnapshot.getMetadataManager().getStore().getDbLocation().getPath(),
-        tablesToLookUp);
+      OmSnapshot toSnapshot, List<String> tablesToLookUp,
+      SnapshotInfo fsInfo, SnapshotInfo tsInfo,
+      RocksDBCheckpointDiffer differ, String volume, String bucket)
+          throws RocksDBException, IOException {
+    // TODO: Refactor the parameter list
 
     final Set<String> deltaFiles = new HashSet<>();
-    deltaFiles.addAll(fromSnapshotFiles);
-    deltaFiles.addAll(toSnapshotFiles);
+
+    // Check if compaction DAG is available, use that if so
+    if (differ != null && fsInfo != null && tsInfo != null) {
+      // Construct DifferSnapshotInfo
+      final DifferSnapshotInfo fromDSI =
+              getDSIFromSI(fsInfo, fromSnapshot, volume, bucket);
+      final DifferSnapshotInfo toDSI =
+              getDSIFromSI(tsInfo, toSnapshot, volume, bucket);
+
+      LOG.debug("Calling RocksDBCheckpointDiffer");
+      List<String> sstDiffList =
+              differ.getSSTDiffList(fromDSI /* src */, toDSI /* dest */);
+      LOG.debug("SST diff list: {}", sstDiffList);
+      deltaFiles.addAll(sstDiffList);
+    }
+
+    if (deltaFiles.isEmpty()) {
+      // If compaction DAG is not available (already cleaned up), fall back to
+      //  the slower approach.
+      LOG.warn("RocksDBCheckpointDiffer is not available, falling back to" +
+              " slow path");
+
+      Set<String> fromSnapshotFiles =
+              RdbUtil.getSSTFilesForComparison(
+                      fromSnapshot.getMetadataManager().getStore()
+                              .getDbLocation().getPath(),
+              tablesToLookUp);
+      Set<String> toSnapshotFiles =
+              RdbUtil.getSSTFilesForComparison(
+                      toSnapshot.getMetadataManager().getStore()
+                              .getDbLocation().getPath(),
+              tablesToLookUp);
+
+      deltaFiles.addAll(fromSnapshotFiles);
+      deltaFiles.addAll(toSnapshotFiles);
+    }
+
     return deltaFiles;
   }
 
