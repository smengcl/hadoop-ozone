--- conflicted
+++ resolved
@@ -20,12 +20,8 @@
 
 import org.apache.hadoop.hdds.protocol.proto.HddsProtos;
 import org.apache.hadoop.hdds.utils.db.BatchOperation;
-<<<<<<< HEAD
-import org.apache.hadoop.hdds.utils.db.DBStore;
+import org.apache.hadoop.hdds.utils.db.RDBStore;
 import org.apache.hadoop.ozone.om.IOmMetadataReader;
-=======
-import org.apache.hadoop.hdds.utils.db.RDBStore;
->>>>>>> 0bf6cb5c
 import org.apache.hadoop.ozone.om.OMMetadataManager;
 import org.apache.hadoop.ozone.om.OmSnapshot;
 import org.apache.hadoop.ozone.om.helpers.OmKeyInfo;
@@ -85,15 +81,10 @@
   protected void addToDBBatch(OMMetadataManager omMetadataManager,
       BatchOperation batchOperation) throws IOException {
 
-<<<<<<< HEAD
     if (rcNextSnapshot != null) {
       OmSnapshot nextSnapshot = (OmSnapshot) rcNextSnapshot.get();
-      DBStore nextSnapshotStore = nextSnapshot.getMetadataManager().getStore();
-=======
-    if (nextSnapshot != null) {
       RDBStore nextSnapshotStore =
           (RDBStore) nextSnapshot.getMetadataManager().getStore();
->>>>>>> 0bf6cb5c
       // Init Batch Operation for snapshot db.
       try (BatchOperation writeBatch = nextSnapshotStore.initBatchOperation()) {
         processKeys(writeBatch, nextSnapshot.getMetadataManager(),
@@ -112,13 +103,9 @@
     }
 
     // Update From Snapshot Deleted Table.
-<<<<<<< HEAD
     OmSnapshot fromSnapshot = (OmSnapshot) rcFromSnapshot.get();
-    DBStore fromSnapshotStore = fromSnapshot.getMetadataManager().getStore();
-=======
     RDBStore fromSnapshotStore =
         (RDBStore) fromSnapshot.getMetadataManager().getStore();
->>>>>>> 0bf6cb5c
     try (BatchOperation fromSnapshotBatchOp =
              fromSnapshotStore.initBatchOperation()) {
       processKeys(fromSnapshotBatchOp, fromSnapshot.getMetadataManager(),
