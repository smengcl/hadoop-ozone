--- conflicted
+++ resolved
@@ -56,12 +56,8 @@
     PurgeKeysRequest purgeKeysRequest = getOmRequest().getPurgeKeysRequest();
     List<DeletedKeys> bucketDeletedKeysList = purgeKeysRequest
         .getDeletedKeysList();
-<<<<<<< HEAD
-=======
     List<SnapshotMoveKeyInfos> keysToUpdateList = purgeKeysRequest
         .getKeysToUpdateList();
-    OmSnapshotManager omSnapshotManager = ozoneManager.getOmSnapshotManager();
->>>>>>> 80ba150e
     String fromSnapshot = purgeKeysRequest.hasSnapshotTableKey() ?
         purgeKeysRequest.getSnapshotTableKey() : null;
     List<String> keysToBePurgedList = new ArrayList<>();
@@ -83,11 +79,7 @@
             .getSnapshotInfoTable().get(fromSnapshot);
       }
       omClientResponse = new OMKeyPurgeResponse(omResponse.build(),
-<<<<<<< HEAD
-          keysToBePurgedList, fromSnapshotInfo);
-=======
-          keysToBePurgedList, omFromSnapshot, keysToUpdateList);
->>>>>>> 80ba150e
+          keysToBePurgedList, fromSnapshotInfo, keysToUpdateList);
     } catch (IOException ex) {
       omClientResponse = new OMKeyPurgeResponse(
           createErrorOMResponse(omResponse, ex));
