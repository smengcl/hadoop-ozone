--- conflicted
+++ resolved
@@ -81,18 +81,11 @@
         SnapshotInfo snapshotInfo =
             ozoneManager.getMetadataManager().getSnapshotInfoTable()
                 .get(fromSnapshot);
-<<<<<<< HEAD
+        // TODO: [SNAPSHOT] Revisit in HDDS-8529.
         rcOmFromSnapshot = omSnapshotManager.checkForSnapshot(
             snapshotInfo.getVolumeName(),
             snapshotInfo.getBucketName(),
             getSnapshotPrefix(snapshotInfo.getName()));
-=======
-        // TODO: [SNAPSHOT] Revisit in HDDS-8529.
-        omFromSnapshot = (OmSnapshot) omSnapshotManager
-            .checkForSnapshot(snapshotInfo.getVolumeName(),
-                snapshotInfo.getBucketName(),
-                getSnapshotPrefix(snapshotInfo.getName()));
->>>>>>> 0bf6cb5c
       }
 
       // Note: OMKeyPurgeResponse is responsible for decrementing ref count
