--- conflicted
+++ resolved
@@ -114,41 +114,11 @@
                                          boolean skipCheck)
       throws OMException {
 
-<<<<<<< HEAD
-    if (snapInfo.getSnapshotStatus() != SnapshotStatus.SNAPSHOT_ACTIVE) {
-      if (isCalledFromSnapshotDeletingService()) {
-        LOG.debug("Permitting {} to load snapshot {} even in status: {}",
-            SnapshotDeletingService.class.getSimpleName(),
-            snapInfo.getTableKey(),
-            snapInfo.getSnapshotStatus());
-      } else {
-        throw new OMException("Unable to load snapshot. " +
-            "Snapshot with table key '" + snapInfo.getTableKey() +
-            "' is no longer active", FILE_NOT_FOUND);
-      }
-    }
-  }
-
-  /**
-   * Helper method to check whether the loader is called from
-   * SnapshotDeletingTask (return true) or not (return false).
-   */
-  public static boolean isCalledFromSnapshotDeletingService() {
-
-    StackTraceElement[] stackTrace = Thread.currentThread().getStackTrace();
-    for (StackTraceElement elem : stackTrace) {
-      // Allow as long as loader is called from SDS. e.g. SnapshotDeletingTask
-      if (elem.getClassName().startsWith(
-          SnapshotDeletingService.class.getName())) {
-        return true;
-      }
-=======
     if (!skipCheck &&
         snapInfo.getSnapshotStatus() != SnapshotStatus.SNAPSHOT_ACTIVE) {
       throw new OMException("Unable to load snapshot. " +
           "Snapshot with table key '" + snapInfo.getTableKey() +
           "' is no longer active", FILE_NOT_FOUND);
->>>>>>> 3964ece6
     }
   }
 }