/**
 * Licensed to the Apache Software Foundation (ASF) under one
 * or more contributor license agreements.  See the NOTICE file
 * distributed with this work for additional information
 * regarding copyright ownership.  The ASF licenses this file
 * to you under the Apache License, Version 2.0 (the
 * "License"); you may not use this file except in compliance
 * with the License.  You may obtain a copy of the License at
 *
 *     http://www.apache.org/licenses/LICENSE-2.0
 *
 * Unless required by applicable law or agreed to in writing, software
 * distributed under the License is distributed on an "AS IS" BASIS,
 * WITHOUT WARRANTIES OR CONDITIONS OF ANY KIND, either express or implied.
 * See the License for the specific language governing permissions and
 * limitations under the License.
 */
package org.apache.hadoop.ozone.om;

import com.google.common.annotations.VisibleForTesting;

import org.apache.hadoop.hdds.annotation.InterfaceAudience;
import org.apache.hadoop.hdds.utils.DBCheckpointMetrics;
import org.apache.hadoop.metrics2.MetricsSystem;
import org.apache.hadoop.metrics2.annotation.Metric;
import org.apache.hadoop.metrics2.annotation.Metrics;
import org.apache.hadoop.metrics2.lib.DefaultMetricsSystem;
import org.apache.hadoop.metrics2.lib.MutableCounterLong;

/**
 * This class is for maintaining Ozone Manager statistics.
 */
@InterfaceAudience.Private
@Metrics(about="Ozone Manager Metrics", context="dfs")
public class OMMetrics {
  private static final String SOURCE_NAME =
      OMMetrics.class.getSimpleName();

  // OM request type op metrics
  private @Metric MutableCounterLong numVolumeOps;
  private @Metric MutableCounterLong numBucketOps;
  private @Metric MutableCounterLong numKeyOps;
  private @Metric MutableCounterLong numFSOps;

  // OM op metrics
  private @Metric MutableCounterLong numVolumeCreates;
  private @Metric MutableCounterLong numVolumeUpdates;
  private @Metric MutableCounterLong numVolumeInfos;
  private @Metric MutableCounterLong numVolumeCheckAccesses;
  private @Metric MutableCounterLong numBucketCreates;
  private @Metric MutableCounterLong numVolumeDeletes;
  private @Metric MutableCounterLong numBucketInfos;
  private @Metric MutableCounterLong numBucketUpdates;
  private @Metric MutableCounterLong numBucketDeletes;
  private @Metric MutableCounterLong numKeyAllocate;
  private @Metric MutableCounterLong numKeyLookup;
  private @Metric MutableCounterLong numKeyRenames;
  private @Metric MutableCounterLong numKeyDeletes;
  private @Metric MutableCounterLong numBucketLists;
  private @Metric MutableCounterLong numKeyLists;
  private @Metric MutableCounterLong numTrashKeyLists;
  private @Metric MutableCounterLong numVolumeLists;
  private @Metric MutableCounterLong numKeyCommits;
  private @Metric MutableCounterLong numBlockAllocations;
  private @Metric MutableCounterLong numGetServiceLists;
  private @Metric MutableCounterLong numBucketS3Lists;
  private @Metric MutableCounterLong numInitiateMultipartUploads;
  private @Metric MutableCounterLong numCompleteMultipartUploads;

  private @Metric MutableCounterLong numGetFileStatus;
  private @Metric MutableCounterLong numCreateDirectory;
  private @Metric MutableCounterLong numCreateFile;
  private @Metric MutableCounterLong numLookupFile;
  private @Metric MutableCounterLong numListStatus;

  private @Metric MutableCounterLong numOpenKeyDeleteRequests;
  private @Metric MutableCounterLong numOpenKeysSubmittedForDeletion;
  private @Metric MutableCounterLong numOpenKeysDeleted;

  private @Metric MutableCounterLong numAddAcl;
  private @Metric MutableCounterLong numSetAcl;
  private @Metric MutableCounterLong numGetAcl;
  private @Metric MutableCounterLong numRemoveAcl;

  // Failure Metrics
  private @Metric MutableCounterLong numVolumeCreateFails;
  private @Metric MutableCounterLong numVolumeUpdateFails;
  private @Metric MutableCounterLong numVolumeInfoFails;
  private @Metric MutableCounterLong numVolumeDeleteFails;
  private @Metric MutableCounterLong numBucketCreateFails;
  private @Metric MutableCounterLong numVolumeCheckAccessFails;
  private @Metric MutableCounterLong numBucketInfoFails;
  private @Metric MutableCounterLong numBucketUpdateFails;
  private @Metric MutableCounterLong numBucketDeleteFails;
  private @Metric MutableCounterLong numKeyAllocateFails;
  private @Metric MutableCounterLong numKeyLookupFails;
  private @Metric MutableCounterLong numKeyRenameFails;
  private @Metric MutableCounterLong numKeyDeleteFails;
  private @Metric MutableCounterLong numBucketListFails;
  private @Metric MutableCounterLong numKeyListFails;
  private @Metric MutableCounterLong numTrashKeyListFails;
  private @Metric MutableCounterLong numVolumeListFails;
  private @Metric MutableCounterLong numKeyCommitFails;
  private @Metric MutableCounterLong numBlockAllocationFails;
  private @Metric MutableCounterLong numGetServiceListFails;
  private @Metric MutableCounterLong numBucketS3ListFails;
  private @Metric MutableCounterLong numInitiateMultipartUploadFails;
  private @Metric MutableCounterLong numCommitMultipartUploadParts;
  private @Metric MutableCounterLong numCommitMultipartUploadPartFails;
  private @Metric MutableCounterLong numCompleteMultipartUploadFails;
  private @Metric MutableCounterLong numAbortMultipartUploads;
  private @Metric MutableCounterLong numAbortMultipartUploadFails;
  private @Metric MutableCounterLong numListMultipartUploadParts;
  private @Metric MutableCounterLong numListMultipartUploadPartFails;
  private @Metric MutableCounterLong numOpenKeyDeleteRequestFails;

  private @Metric MutableCounterLong numGetFileStatusFails;
  private @Metric MutableCounterLong numCreateDirectoryFails;
  private @Metric MutableCounterLong numCreateFileFails;
  private @Metric MutableCounterLong numLookupFileFails;
  private @Metric MutableCounterLong numListStatusFails;

  // Metrics for total number of volumes, buckets and keys

  private @Metric MutableCounterLong numVolumes;
  private @Metric MutableCounterLong numBuckets;
  private @Metric MutableCounterLong numS3Buckets;

  //TODO: This metric is an estimate and it may be inaccurate on restart if the
  // OM process was not shutdown cleanly. Key creations/deletions in the last
  // few minutes before restart may not be included in this count.
  private @Metric MutableCounterLong numKeys;

  private @Metric MutableCounterLong numBucketS3Creates;
  private @Metric MutableCounterLong numBucketS3CreateFails;
  private @Metric MutableCounterLong numBucketS3Deletes;
  private @Metric MutableCounterLong numBucketS3DeleteFails;

  private @Metric MutableCounterLong numListMultipartUploadFails;
  private @Metric MutableCounterLong numListMultipartUploads;

<<<<<<< HEAD
  private DBCheckpointMetrics dbCheckpointMetrics;
=======
  // Metrics related to OM Trash.
  private @Metric MutableCounterLong numTrashRenames;
  private @Metric MutableCounterLong numTrashDeletes;
  private @Metric MutableCounterLong numTrashListStatus;
  private @Metric MutableCounterLong numTrashGetFileStatus;
  private @Metric MutableCounterLong numTrashGetTrashRoots;
  private @Metric MutableCounterLong numTrashExists;
  private @Metric MutableCounterLong numTrashWriteRequests;
  private @Metric MutableCounterLong numTrashFilesRenames;
  private @Metric MutableCounterLong numTrashFilesDeletes;
  private @Metric MutableCounterLong numTrashActiveCycles;
  private @Metric MutableCounterLong numTrashCheckpointsProcessed;
  private @Metric MutableCounterLong numTrashFails;
  private @Metric MutableCounterLong numTrashRootsEnqueued;
  private @Metric MutableCounterLong numTrashRootsProcessed;
>>>>>>> 98aa0bdb

  public OMMetrics() {
    dbCheckpointMetrics = DBCheckpointMetrics.create("OM Metrics");
  }

  public static OMMetrics create() {
    MetricsSystem ms = DefaultMetricsSystem.instance();
    return ms.register(SOURCE_NAME,
        "Ozone Manager Metrics",
        new OMMetrics());
  }

  public DBCheckpointMetrics getDBCheckpointMetrics() {
    return dbCheckpointMetrics;
  }

  public void incNumS3BucketCreates() {
    numBucketOps.incr();
    numBucketS3Creates.incr();
  }

  public void incNumS3BucketCreateFails() {
    numBucketS3CreateFails.incr();
  }

  public void incNumS3BucketDeletes() {
    numBucketOps.incr();
    numBucketS3Deletes.incr();
  }

  public void incNumS3BucketDeleteFails() {
    numBucketOps.incr();
    numBucketS3DeleteFails.incr();
  }


  public void incNumS3Buckets() {
    numS3Buckets.incr();
  }

  public void decNumS3Buckets() {
    numS3Buckets.incr();
  }

  public void incNumVolumes() {
    numVolumes.incr();
  }

  public void decNumVolumes() {
    numVolumes.incr(-1);
  }

  public void incNumBuckets() {
    numBuckets.incr();
  }

  public void decNumBuckets() {
    numBuckets.incr(-1);
  }

  public void incNumKeys() {
    numKeys.incr();
  }

  public void incNumKeys(int count) {
    numKeys.incr(count);
  }

  public void decNumKeys() {
    numKeys.incr(-1);
  }

  public void setNumVolumes(long val) {
    long oldVal = this.numVolumes.value();
    this.numVolumes.incr(val - oldVal);
  }

  public void setNumBuckets(long val) {
    long oldVal = this.numBuckets.value();
    this.numBuckets.incr(val - oldVal);
  }

  public void setNumKeys(long val) {
    long oldVal = this.numKeys.value();
    this.numKeys.incr(val- oldVal);
  }

  public void decNumKeys(long val) {
    this.numKeys.incr(-val);
  }

  public long getNumVolumes() {
    return numVolumes.value();
  }

  public long getNumBuckets() {
    return numBuckets.value();
  }

  public long getNumKeys() {
    return numKeys.value();
  }


  public void incNumVolumeCreates() {
    numVolumeOps.incr();
    numVolumeCreates.incr();
  }

  public void incNumVolumeUpdates() {
    numVolumeOps.incr();
    numVolumeUpdates.incr();
  }

  public void incNumVolumeInfos() {
    numVolumeOps.incr();
    numVolumeInfos.incr();
  }

  public void incNumVolumeDeletes() {
    numVolumeOps.incr();
    numVolumeDeletes.incr();
  }

  public void incNumVolumeCheckAccesses() {
    numVolumeOps.incr();
    numVolumeCheckAccesses.incr();
  }

  public void incNumBucketCreates() {
    numBucketOps.incr();
    numBucketCreates.incr();
  }

  public void incNumBucketInfos() {
    numBucketOps.incr();
    numBucketInfos.incr();
  }

  public void incNumBucketUpdates() {
    numBucketOps.incr();
    numBucketUpdates.incr();
  }

  public void incNumBucketDeletes() {
    numBucketOps.incr();
    numBucketDeletes.incr();
  }

  public void incNumBucketLists() {
    numBucketOps.incr();
    numBucketLists.incr();
  }

  public void incNumKeyLists() {
    numKeyOps.incr();
    numKeyLists.incr();
  }

  public void incNumTrashKeyLists() {
    numKeyOps.incr();
    numTrashKeyLists.incr();
  }

  public void incNumVolumeLists() {
    numVolumeOps.incr();
    numVolumeLists.incr();
  }

  public void incNumListS3Buckets() {
    numBucketOps.incr();
    numBucketS3Lists.incr();
  }

  public void incNumListS3BucketsFails() {
    numBucketOps.incr();
    numBucketS3ListFails.incr();
  }

  public void incNumInitiateMultipartUploads() {
    numKeyOps.incr();
    numInitiateMultipartUploads.incr();
  }

  public void incNumInitiateMultipartUploadFails() {
    numInitiateMultipartUploadFails.incr();
  }

  public void incNumCommitMultipartUploadParts() {
    numKeyOps.incr();
    numCommitMultipartUploadParts.incr();
  }

  public void incNumCommitMultipartUploadPartFails() {
    numCommitMultipartUploadPartFails.incr();
  }

  public void incNumCompleteMultipartUploads() {
    numKeyOps.incr();
    numCompleteMultipartUploads.incr();
  }

  public void incNumCompleteMultipartUploadFails() {
    numCompleteMultipartUploadFails.incr();
  }

  public void incNumAbortMultipartUploads() {
    numKeyOps.incr();
    numAbortMultipartUploads.incr();
  }

  public void incNumListMultipartUploadFails() {
    numListMultipartUploadFails.incr();
  }

  public void incNumListMultipartUploads() {
    numKeyOps.incr();
    numListMultipartUploads.incr();
  }

  public void incNumAbortMultipartUploadFails() {
    numAbortMultipartUploadFails.incr();
  }
  public void incNumListMultipartUploadParts() {
    numKeyOps.incr();
    numListMultipartUploadParts.incr();
  }

  public void incNumGetFileStatus() {
    numKeyOps.incr();
    numFSOps.incr();
    numGetFileStatus.incr();
  }

  public void incNumGetFileStatusFails() {
    numGetFileStatusFails.incr();
  }

  public void incNumCreateDirectory() {
    numKeyOps.incr();
    numFSOps.incr();
    numCreateDirectory.incr();
  }

  public void incNumCreateDirectoryFails() {
    numCreateDirectoryFails.incr();
  }

  public void incNumCreateFile() {
    numKeyOps.incr();
    numFSOps.incr();
    numCreateFile.incr();
  }

  public void incNumCreateFileFails() {
    numCreateFileFails.incr();
  }

  public void incNumLookupFile() {
    numKeyOps.incr();
    numFSOps.incr();
    numLookupFile.incr();
  }

  public void incNumLookupFileFails() {
    numLookupFileFails.incr();
  }

  public void incNumListStatus() {
    numKeyOps.incr();
    numFSOps.incr();
    numListStatus.incr();
  }

  public void incNumListStatusFails() {
    numListStatusFails.incr();
  }

  public void incNumListMultipartUploadPartFails() {
    numListMultipartUploadPartFails.incr();
  }

  public void incNumGetServiceLists() {
    numGetServiceLists.incr();
  }

  public void incNumVolumeCreateFails() {
    numVolumeCreateFails.incr();
  }

  public void incNumVolumeUpdateFails() {
    numVolumeUpdateFails.incr();
  }

  public void incNumVolumeInfoFails() {
    numVolumeInfoFails.incr();
  }

  public void incNumVolumeDeleteFails() {
    numVolumeDeleteFails.incr();
  }

  public void incNumVolumeCheckAccessFails() {
    numVolumeCheckAccessFails.incr();
  }

  public void incNumBucketCreateFails() {
    numBucketCreateFails.incr();
  }

  public void incNumBucketInfoFails() {
    numBucketInfoFails.incr();
  }

  public void incNumBucketUpdateFails() {
    numBucketUpdateFails.incr();
  }

  public void incNumBucketDeleteFails() {
    numBucketDeleteFails.incr();
  }

  public void incNumKeyAllocates() {
    numKeyOps.incr();
    numKeyAllocate.incr();
  }

  public void incNumKeyAllocateFails() {
    numKeyAllocateFails.incr();
  }

  public void incNumKeyLookups() {
    numKeyOps.incr();
    numKeyLookup.incr();
  }

  public void incNumKeyLookupFails() {
    numKeyLookupFails.incr();
  }

  public void incNumKeyRenames() {
    numKeyOps.incr();
    numKeyRenames.incr();
  }

  public void incNumKeyRenameFails() {
    numKeyOps.incr();
    numKeyRenameFails.incr();
  }

  public void incNumKeyDeleteFails() {
    numKeyDeleteFails.incr();
  }

  public void incNumKeyDeletes() {
    numKeyOps.incr();
    numKeyDeletes.incr();
  }

  public void incNumKeyCommits() {
    numKeyOps.incr();
    numKeyCommits.incr();
  }

  public void incNumKeyCommitFails() {
    numKeyCommitFails.incr();
  }

  public void incNumBlockAllocateCalls() {
    numBlockAllocations.incr();
  }

  public void incNumBlockAllocateCallFails() {
    numBlockAllocationFails.incr();
  }

  public void incNumBucketListFails() {
    numBucketListFails.incr();
  }

  public void incNumKeyListFails() {
    numKeyListFails.incr();
  }

  public void incNumTrashKeyListFails() {
    numTrashKeyListFails.incr();
  }

  public void incNumVolumeListFails() {
    numVolumeListFails.incr();
  }

  public void incNumGetServiceListFails() {
    numGetServiceListFails.incr();
  }

<<<<<<< HEAD
=======
  public void setLastCheckpointCreationTimeTaken(long val) {
    this.lastCheckpointCreationTimeTaken.set(val);
  }

  public void setLastCheckpointStreamingTimeTaken(long val) {
    this.lastCheckpointStreamingTimeTaken.set(val);
  }

  public void incNumCheckpoints() {
    numCheckpoints.incr();
  }

  public void incNumCheckpointFails() {
    numCheckpointFails.incr();
  }

  public void incNumOpenKeyDeleteRequests() {
    numOpenKeyDeleteRequests.incr();
  }

  public void incNumOpenKeysSubmittedForDeletion(long amount) {
    numOpenKeysSubmittedForDeletion.incr(amount);
  }

  public void incNumOpenKeysDeleted() {
    numOpenKeysDeleted.incr();
  }

  public void incNumOpenKeyDeleteRequestFails() {
    numOpenKeyDeleteRequestFails.incr();
  }

  public void incNumAddAcl() {
    numAddAcl.incr();
  }

  public void incNumSetAcl() {
    numSetAcl.incr();
  }

  public void incNumGetAcl() {
    numGetAcl.incr();
  }

  public void incNumRemoveAcl() {
    numRemoveAcl.incr();
  }

>>>>>>> 98aa0bdb
  @VisibleForTesting
  public long getNumVolumeCreates() {
    return numVolumeCreates.value();
  }

  @VisibleForTesting
  public long getNumVolumeUpdates() {
    return numVolumeUpdates.value();
  }

  @VisibleForTesting
  public long getNumVolumeInfos() {
    return numVolumeInfos.value();
  }

  @VisibleForTesting
  public long getNumVolumeDeletes() {
    return numVolumeDeletes.value();
  }

  @VisibleForTesting
  public long getNumVolumeCheckAccesses() {
    return numVolumeCheckAccesses.value();
  }

  @VisibleForTesting
  public long getNumBucketCreates() {
    return numBucketCreates.value();
  }

  @VisibleForTesting
  public long getNumBucketInfos() {
    return numBucketInfos.value();
  }

  @VisibleForTesting
  public long getNumBucketUpdates() {
    return numBucketUpdates.value();
  }

  @VisibleForTesting
  public long getNumBucketDeletes() {
    return numBucketDeletes.value();
  }

  @VisibleForTesting
  public long getNumBucketLists() {
    return numBucketLists.value();
  }

  @VisibleForTesting
  public long getNumVolumeLists() {
    return numVolumeLists.value();
  }

  @VisibleForTesting
  public long getNumKeyLists() {
    return numKeyLists.value();
  }

  @VisibleForTesting
  public long getNumTrashKeyLists() {
    return numTrashKeyLists.value();
  }

  @VisibleForTesting
  public long getNumGetServiceLists() {
    return numGetServiceLists.value();
  }

  @VisibleForTesting
  public long getNumVolumeCreateFails() {
    return numVolumeCreateFails.value();
  }

  @VisibleForTesting
  public long getNumVolumeUpdateFails() {
    return numVolumeUpdateFails.value();
  }

  @VisibleForTesting
  public long getNumVolumeInfoFails() {
    return numVolumeInfoFails.value();
  }

  @VisibleForTesting
  public long getNumVolumeDeleteFails() {
    return numVolumeDeleteFails.value();
  }

  @VisibleForTesting
  public long getNumVolumeCheckAccessFails() {
    return numVolumeCheckAccessFails.value();
  }

  @VisibleForTesting
  public long getNumBucketCreateFails() {
    return numBucketCreateFails.value();
  }

  @VisibleForTesting
  public long getNumBucketInfoFails() {
    return numBucketInfoFails.value();
  }

  @VisibleForTesting
  public long getNumBucketUpdateFails() {
    return numBucketUpdateFails.value();
  }

  @VisibleForTesting
  public long getNumBucketDeleteFails() {
    return numBucketDeleteFails.value();
  }

  @VisibleForTesting
  public long getNumKeyAllocates() {
    return numKeyAllocate.value();
  }

  @VisibleForTesting
  public long getNumKeyAllocateFails() {
    return numKeyAllocateFails.value();
  }

  @VisibleForTesting
  public long getNumKeyLookups() {
    return numKeyLookup.value();
  }

  @VisibleForTesting
  public long getNumKeyLookupFails() {
    return numKeyLookupFails.value();
  }

  @VisibleForTesting
  public long getNumKeyRenames() {
    return numKeyRenames.value();
  }

  @VisibleForTesting
  public long getNumKeyRenameFails() {
    return numKeyRenameFails.value();
  }

  @VisibleForTesting
  public long getNumKeyDeletes() {
    return numKeyDeletes.value();
  }

  @VisibleForTesting
  public long getNumKeyDeletesFails() {
    return numKeyDeleteFails.value();
  }

  @VisibleForTesting
  public long getNumBucketListFails() {
    return numBucketListFails.value();
  }

  @VisibleForTesting
  public long getNumKeyListFails() {
    return numKeyListFails.value();
  }

  @VisibleForTesting
  public long getNumTrashKeyListFails() {
    return numTrashKeyListFails.value();
  }

  @VisibleForTesting
  public long getNumFSOps() {
    return numFSOps.value();
  }

  @VisibleForTesting
  public long getNumGetFileStatus() {
    return numGetFileStatus.value();
  }

  @VisibleForTesting
  public long getNumListStatus() {
    return numListStatus.value();
  }

  @VisibleForTesting
  public long getNumVolumeListFails() {
    return numVolumeListFails.value();
  }

  @VisibleForTesting
  public long getNumKeyCommits() {
    return numKeyCommits.value();
  }

  @VisibleForTesting
  public long getNumKeyCommitFails() {
    return numKeyCommitFails.value();
  }

  @VisibleForTesting
  public long getNumBlockAllocates() {
    return numBlockAllocations.value();
  }

  @VisibleForTesting
  public long getNumBlockAllocateFails() {
    return numBlockAllocationFails.value();
  }

  @VisibleForTesting
  public long getNumGetServiceListFails() {
    return numGetServiceListFails.value();
  }

  @VisibleForTesting
  public long getNumListS3Buckets() {
    return numBucketS3Lists.value();
  }

  @VisibleForTesting
  public long getNumListS3BucketsFails() {
    return numBucketS3ListFails.value();
  }

  public long getNumInitiateMultipartUploads() {
    return numInitiateMultipartUploads.value();
  }

  public long getNumInitiateMultipartUploadFails() {
    return numInitiateMultipartUploadFails.value();
  }

  public long getNumAbortMultipartUploads() {
    return numAbortMultipartUploads.value();
  }

  public long getNumAbortMultipartUploadFails() {
    return numAbortMultipartUploadFails.value();
  }

<<<<<<< HEAD
=======
  @VisibleForTesting
  public long getLastCheckpointCreationTimeTaken() {
    return lastCheckpointCreationTimeTaken.value();
  }

  @VisibleForTesting
  public long getNumCheckpoints() {
    return numCheckpoints.value();
  }

  @VisibleForTesting
  public long getLastCheckpointStreamingTimeTaken() {
    return lastCheckpointStreamingTimeTaken.value();
  }

  public long getNumOpenKeyDeleteRequests() {
    return numOpenKeyDeleteRequests.value();
  }

  public long getNumOpenKeysSubmittedForDeletion() {
    return numOpenKeysSubmittedForDeletion.value();
  }

  public long getNumOpenKeysDeleted() {
    return numOpenKeysDeleted.value();
  }

  public long getNumOpenKeyDeleteRequestFails() {
    return numOpenKeyDeleteRequestFails.value();
  }

  public long getNumAddAcl() {
    return numAddAcl.value();
  }

  public long getNumSetAcl() {
    return numSetAcl.value();
  }

  public long getNumGetAcl() {
    return numGetAcl.value();
  }

  public long getNumRemoveAcl() {
    return numRemoveAcl.value();
  }

  public void incNumTrashRenames() {
    numTrashRenames.incr();
  }

  public long getNumTrashRenames() {
    return numTrashRenames.value();
  }

  public void incNumTrashDeletes() {
    numTrashDeletes.incr();
  }

  public long getNumTrashDeletes() {
    return numTrashDeletes.value();
  }

  public void incNumTrashListStatus() {
    numTrashListStatus.incr();
  }

  public void incNumTrashGetFileStatus() {
    numTrashGetFileStatus.incr();
  }

  public void incNumTrashGetTrashRoots() {
    numTrashGetTrashRoots.incr();
  }

  public void incNumTrashExists() {
    numTrashExists.incr();
  }

  public void incNumTrashWriteRequests() {
    numTrashWriteRequests.incr();
  }

  public void incNumTrashFilesRenames() {
    numTrashFilesRenames.incr();
  }

  public long getNumTrashFilesRenames() {
    return numTrashFilesRenames.value();
  }

  public void incNumTrashFilesDeletes() {
    numTrashFilesDeletes.incr();
  }

  public long getNumTrashFilesDeletes() {
    return numTrashFilesDeletes.value();
  }


  public void incNumTrashActiveCycles() {
    numTrashActiveCycles.incr();
  }

  public void incNumTrashRootsEnqueued() {
    numTrashRootsEnqueued.incr();
  }

  public void incNumTrashRootsProcessed() {
    numTrashRootsProcessed.incr();
  }

  public void incNumTrashFails() {
    numTrashFails.incr();
  }

>>>>>>> 98aa0bdb
  public void unRegister() {
    MetricsSystem ms = DefaultMetricsSystem.instance();
    ms.unregisterSource(SOURCE_NAME);
  }
}<|MERGE_RESOLUTION|>--- conflicted
+++ resolved
@@ -139,9 +139,6 @@
   private @Metric MutableCounterLong numListMultipartUploadFails;
   private @Metric MutableCounterLong numListMultipartUploads;
 
-<<<<<<< HEAD
-  private DBCheckpointMetrics dbCheckpointMetrics;
-=======
   // Metrics related to OM Trash.
   private @Metric MutableCounterLong numTrashRenames;
   private @Metric MutableCounterLong numTrashDeletes;
@@ -157,7 +154,8 @@
   private @Metric MutableCounterLong numTrashFails;
   private @Metric MutableCounterLong numTrashRootsEnqueued;
   private @Metric MutableCounterLong numTrashRootsProcessed;
->>>>>>> 98aa0bdb
+
+  private final DBCheckpointMetrics dbCheckpointMetrics;
 
   public OMMetrics() {
     dbCheckpointMetrics = DBCheckpointMetrics.create("OM Metrics");
@@ -554,24 +552,6 @@
     numGetServiceListFails.incr();
   }
 
-<<<<<<< HEAD
-=======
-  public void setLastCheckpointCreationTimeTaken(long val) {
-    this.lastCheckpointCreationTimeTaken.set(val);
-  }
-
-  public void setLastCheckpointStreamingTimeTaken(long val) {
-    this.lastCheckpointStreamingTimeTaken.set(val);
-  }
-
-  public void incNumCheckpoints() {
-    numCheckpoints.incr();
-  }
-
-  public void incNumCheckpointFails() {
-    numCheckpointFails.incr();
-  }
-
   public void incNumOpenKeyDeleteRequests() {
     numOpenKeyDeleteRequests.incr();
   }
@@ -604,7 +584,6 @@
     numRemoveAcl.incr();
   }
 
->>>>>>> 98aa0bdb
   @VisibleForTesting
   public long getNumVolumeCreates() {
     return numVolumeCreates.value();
@@ -846,23 +825,6 @@
     return numAbortMultipartUploadFails.value();
   }
 
-<<<<<<< HEAD
-=======
-  @VisibleForTesting
-  public long getLastCheckpointCreationTimeTaken() {
-    return lastCheckpointCreationTimeTaken.value();
-  }
-
-  @VisibleForTesting
-  public long getNumCheckpoints() {
-    return numCheckpoints.value();
-  }
-
-  @VisibleForTesting
-  public long getLastCheckpointStreamingTimeTaken() {
-    return lastCheckpointStreamingTimeTaken.value();
-  }
-
   public long getNumOpenKeyDeleteRequests() {
     return numOpenKeyDeleteRequests.value();
   }
@@ -964,7 +926,6 @@
     numTrashFails.incr();
   }
 
->>>>>>> 98aa0bdb
   public void unRegister() {
     MetricsSystem ms = DefaultMetricsSystem.instance();
     ms.unregisterSource(SOURCE_NAME);
