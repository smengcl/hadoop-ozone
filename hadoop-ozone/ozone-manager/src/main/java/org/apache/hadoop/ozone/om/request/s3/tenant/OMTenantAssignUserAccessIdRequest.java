/*
 * Licensed to the Apache Software Foundation (ASF) under one
 * or more contributor license agreements.  See the NOTICE file
 * distributed with this work for additional information
 * regarding copyright ownership.  The ASF licenses this file
 * to you under the Apache License, Version 2.0 (the
 * "License"); you may not use this file except in compliance
 *  with the License.  You may obtain a copy of the License at
 *
 *      http://www.apache.org/licenses/LICENSE-2.0
 *
 * Unless required by applicable law or agreed to in writing, software
 * distributed under the License is distributed on an "AS IS" BASIS,
 * WITHOUT WARRANTIES OR CONDITIONS OF ANY KIND, either express or implied.
 * See the License for the specific language governing permissions and
 * limitations under the License.
 *
 */
package org.apache.hadoop.ozone.om.request.s3.tenant;

import com.google.common.base.Optional;
import com.google.common.base.Preconditions;
import org.apache.commons.codec.digest.DigestUtils;
import org.apache.hadoop.hdds.utils.db.cache.CacheKey;
import org.apache.hadoop.hdds.utils.db.cache.CacheValue;
import org.apache.hadoop.ozone.OmUtils;
import org.apache.hadoop.ozone.OzoneConsts;
import org.apache.hadoop.ozone.audit.OMAction;
import org.apache.hadoop.ozone.om.OMMetadataManager;
import org.apache.hadoop.ozone.om.OzoneManager;
import org.apache.hadoop.ozone.om.exceptions.OMException;
import org.apache.hadoop.ozone.om.helpers.OmDBAccessIdInfo;
import org.apache.hadoop.ozone.om.helpers.OmDBUserPrincipalInfo;
import org.apache.hadoop.ozone.om.helpers.S3SecretValue;
import org.apache.hadoop.ozone.om.ratis.utils.OzoneManagerDoubleBufferHelper;
import org.apache.hadoop.ozone.om.request.OMClientRequest;
import org.apache.hadoop.ozone.om.request.util.OmResponseUtil;
import org.apache.hadoop.ozone.om.response.OMClientResponse;
import org.apache.hadoop.ozone.om.response.s3.tenant.OMTenantAssignUserAccessIdResponse;
import org.apache.hadoop.ozone.om.upgrade.DisallowedUntilLayoutVersion;
import org.apache.hadoop.ozone.protocol.proto.OzoneManagerProtocolProtos.OMRequest;
import org.apache.hadoop.ozone.protocol.proto.OzoneManagerProtocolProtos.OMResponse;
import org.apache.hadoop.ozone.protocol.proto.OzoneManagerProtocolProtos.S3Secret;
import org.apache.hadoop.ozone.protocol.proto.OzoneManagerProtocolProtos.TenantAssignUserAccessIdRequest;
import org.apache.hadoop.ozone.protocol.proto.OzoneManagerProtocolProtos.TenantAssignUserAccessIdResponse;
import org.apache.hadoop.ozone.protocol.proto.OzoneManagerProtocolProtos.UpdateGetS3SecretRequest;
import org.apache.http.auth.BasicUserPrincipal;
import org.slf4j.Logger;
import org.slf4j.LoggerFactory;

import java.io.IOException;
import java.util.Collections;
import java.util.HashMap;
import java.util.Map;
import java.util.TreeSet;

import static org.apache.hadoop.ozone.om.lock.OzoneManagerLock.Resource.S3_SECRET_LOCK;
import static org.apache.hadoop.ozone.om.lock.OzoneManagerLock.Resource.VOLUME_LOCK;
import static org.apache.hadoop.ozone.om.upgrade.OMLayoutFeature.MULTITENANCY_SCHEMA;

/*
  Execution flow (might be a bit outdated):

- Client (AssignUserToTenantHandler)
  - Check admin privilege
  - Check username validity: ensure no invalid characters
  - Send request to server
- OMAssignUserToTenantRequest
  - preExecute (perform checks and init)
    - Check username validity (again), check $
      - If username is invalid, throw exception to client; else continue
    - Generate S3 secret for the new user
  - validateAndUpdateCache (update DB)
    - Permission check (checkACL need to check access key now)
    - Grab VOLUME_LOCK write lock
    - Check tenant existence
      - If tenant doesn't exist, throw exception to client; else continue
    - Check accessId existence
      - If accessId exists, throw exception to client; else continue
    - Grab S3_SECRET_LOCK write lock
    - S3SecretTable: Flush generated S3 secret
      - Key: TENANTNAME$USERNAME (equivalent to kerberosID)
      - Value: <GENERATED_SECRET>
    - Release S3_SECRET_LOCK write lock
    - New entry in tenantAccessIdTable:
      - Key: New accessId for the user in this tenant.
             Example of accessId: finance$bob@EXAMPLE.COM
      - Value: OmDBAccessIdInfo. Has tenantId, kerberosPrincipal, sharedSecret.
    - New entry or update existing entry in principalToAccessIdsTable:
      - Key: User principal. Usually the short name of the Kerberos principal.
      - Value: OmDBUserPrincipalInfo. Has accessIds.
    - Release VOLUME_LOCK write lock
 */

/**
 * Handles OMAssignUserToTenantRequest.
 */
public class OMTenantAssignUserAccessIdRequest extends OMClientRequest {
  public static final Logger LOG =
      LoggerFactory.getLogger(OMTenantAssignUserAccessIdRequest.class);

  public OMTenantAssignUserAccessIdRequest(OMRequest omRequest) {
    super(omRequest);
  }

  @Override
  @DisallowedUntilLayoutVersion(MULTITENANCY_SCHEMA)
  public OMRequest preExecute(OzoneManager ozoneManager) throws IOException {
    final TenantAssignUserAccessIdRequest request =
        getOmRequest().getTenantAssignUserAccessIdRequest();

    final String tenantId = request.getTenantId();

    // Caller should be an Ozone admin or tenant delegated admin
<<<<<<< HEAD
    checkTenantAdmin(ozoneManager, tenantId, false);
=======
    ozoneManager.getMultiTenantManager().checkTenantAdmin(tenantId);
>>>>>>> d621c823

    final String userPrincipal = request.getUserPrincipal();
    final String accessId = request.getAccessId();

    // Check userPrincipal (username) validity.
    if (userPrincipal.contains(OzoneConsts.TENANT_ID_USERNAME_DELIMITER)) {
      throw new OMException("Invalid tenant username '" + userPrincipal +
          "'. Tenant username shouldn't contain delimiter.",
          OMException.ResultCodes.INVALID_TENANT_USERNAME);
    }

    // Check tenant name validity.
    if (tenantId.contains(OzoneConsts.TENANT_ID_USERNAME_DELIMITER)) {
      throw new OMException("Invalid tenant name '" + tenantId +
          "'. Tenant name shouldn't contain delimiter.",
          OMException.ResultCodes.INVALID_TENANT_ID);
    }

    // HDDS-6366: Disallow specifying custom accessId.
    final String expectedAccessId = ozoneManager.getMultiTenantManager()
        .getDefaultAccessId(tenantId, userPrincipal);
    if (!accessId.equals(expectedAccessId)) {
      throw new OMException("Invalid accessId '" + accessId + "'. "
          + "Specifying a custom access ID disallowed. "
          + "Expected accessId to be assigned is '" + expectedAccessId + "'",
          OMException.ResultCodes.INVALID_ACCESS_ID);
    }

    ozoneManager.getMultiTenantManager().checkTenantExistence(tenantId);

    // Below call implies user existence check in authorizer.
    // If the user doesn't exist, Ranger return 400 and the call should throw.

    // Call OMMTM
    // Inform MultiTenantManager of user assignment so it could
    //  initialize some policies in Ranger.
    final String roleId = ozoneManager.getMultiTenantManager()
        .assignUserToTenant(new BasicUserPrincipal(userPrincipal), tenantId,
            accessId);
    if (LOG.isDebugEnabled()) {
      LOG.debug("roleId that the user is assigned to: {}", roleId);
    }

    // Generate secret. Used only when doesn't the kerberosID entry doesn't
    //  exist in DB, discarded otherwise.
    final String s3Secret = DigestUtils.sha256Hex(OmUtils.getSHADigest());

    final UpdateGetS3SecretRequest updateGetS3SecretRequest =
        UpdateGetS3SecretRequest.newBuilder()
            .setAwsSecret(s3Secret)
            .setKerberosID(accessId).build();

    final OMRequest.Builder omRequestBuilder = getOmRequest().toBuilder()
        .setUserInfo(getUserInfo())
        .setUpdateGetS3SecretRequest(updateGetS3SecretRequest)
        .setCmdType(getOmRequest().getCmdType())
        .setClientId(getOmRequest().getClientId());

    if (getOmRequest().hasTraceID()) {
      omRequestBuilder.setTraceID(getOmRequest().getTraceID());
    }

    return omRequestBuilder.build();
  }

  @Override
  public void handleRequestFailure(OzoneManager ozoneManager) {
    final TenantAssignUserAccessIdRequest request =
        getOmRequest().getTenantAssignUserAccessIdRequest();

    try {
      // Undo Authorizer states established in preExecute
      ozoneManager.getMultiTenantManager().revokeUserAccessId(
          request.getAccessId());
    } catch (IOException ioEx) {
      final String userPrincipal = request.getUserPrincipal();
      final String tenantId = request.getTenantId();
      final String accessId = request.getAccessId();
      ozoneManager.getMultiTenantManager().removeUserAccessIdFromCache(
          accessId, userPrincipal, tenantId);
    } catch (Exception e) {
      // TODO: Ignore for now. See OMTenantCreateRequest#handleRequestFailure
      // TODO: Temporary solution for remnant tenantCache entry. Might becomes
      //  useless with Ranger thread impl. Can remove.
    }
  }

  @Override
  @SuppressWarnings("checkstyle:methodlength")
  public OMClientResponse validateAndUpdateCache(
      OzoneManager ozoneManager, long transactionLogIndex,
      OzoneManagerDoubleBufferHelper ozoneManagerDoubleBufferHelper) {

    OMClientResponse omClientResponse = null;
    final OMResponse.Builder omResponse =
        OmResponseUtil.getOMResponseBuilder(getOmRequest());

    final UpdateGetS3SecretRequest updateGetS3SecretRequest =
        getOmRequest().getUpdateGetS3SecretRequest();
    final String accessId = updateGetS3SecretRequest.getKerberosID();
    final String awsSecret = updateGetS3SecretRequest.getAwsSecret();

    boolean acquiredVolumeLock = false;
    boolean acquiredS3SecretLock = false;
    final Map<String, String> auditMap = new HashMap<>();
    final OMMetadataManager omMetadataManager =
        ozoneManager.getMetadataManager();

    final TenantAssignUserAccessIdRequest request =
        getOmRequest().getTenantAssignUserAccessIdRequest();
    final String tenantId = request.getTenantId();
    final String userPrincipal = request.getUserPrincipal();

    assert (accessId.equals(request.getAccessId()));
    IOException exception = null;

    String volumeName = null;

    try {
      volumeName = ozoneManager.getMultiTenantManager()
          .getTenantVolumeName(tenantId);

      acquiredVolumeLock = omMetadataManager.getLock().acquireWriteLock(
          VOLUME_LOCK, volumeName);

      // Expect tenant existence in tenantStateTable
      if (!omMetadataManager.getTenantStateTable().isExist(tenantId)) {
        LOG.error("tenant {} doesn't exist", tenantId);
        throw new OMException("tenant '" + tenantId + "' doesn't exist",
            OMException.ResultCodes.TENANT_NOT_FOUND);
      }

      // Expect accessId absence from tenantAccessIdTable
      if (omMetadataManager.getTenantAccessIdTable().isExist(accessId)) {
        LOG.error("accessId {} already exists", accessId);
        throw new OMException("accessId '" + accessId + "' already exists!",
            OMException.ResultCodes.TENANT_USER_ACCESS_ID_ALREADY_EXISTS);
      }

      OmDBUserPrincipalInfo principalInfo = omMetadataManager
          .getPrincipalToAccessIdsTable().getIfExist(userPrincipal);
      // Reject if the user is already assigned to the tenant
      if (principalInfo != null) {
        // If any existing accessIds are assigned to the same tenant, throw ex
        // TODO: There is room for perf improvement. add a map in OMMTM.
        for (final String existingAccId : principalInfo.getAccessIds()) {
          final OmDBAccessIdInfo accessIdInfo =
              omMetadataManager.getTenantAccessIdTable().get(existingAccId);
          if (accessIdInfo == null) {
            LOG.error("Metadata error: accessIdInfo is null for accessId '{}'. "
                + "Ignoring.", existingAccId);
            throw new NullPointerException("accessIdInfo is null");
          }
          if (tenantId.equals(accessIdInfo.getTenantId())) {
            throw new OMException("The same user is not allowed to be assigned "
                + "to the same tenant more than once. User '" + userPrincipal
                + "' is already assigned to tenant '" + tenantId + "' with "
                + "accessId '" + existingAccId + "'.",
                OMException.ResultCodes.TENANT_USER_ACCESS_ID_ALREADY_EXISTS);
          }
        }
      }

      final S3SecretValue s3SecretValue =
          new S3SecretValue(accessId, awsSecret);

      // Add to tenantAccessIdTable
      final OmDBAccessIdInfo omDBAccessIdInfo = new OmDBAccessIdInfo.Builder()
          .setTenantId(tenantId)
          .setUserPrincipal(userPrincipal)
          .setIsAdmin(false)
          .setIsDelegatedAdmin(false)
          .build();
      omMetadataManager.getTenantAccessIdTable().addCacheEntry(
          new CacheKey<>(accessId),
          new CacheValue<>(Optional.of(omDBAccessIdInfo), transactionLogIndex));

      // Add to principalToAccessIdsTable
      if (principalInfo == null) {
        principalInfo = new OmDBUserPrincipalInfo.Builder()
            .setAccessIds(new TreeSet<>(Collections.singleton(accessId)))
            .build();
      } else {
        principalInfo.addAccessId(accessId);
      }
      omMetadataManager.getPrincipalToAccessIdsTable().addCacheEntry(
          new CacheKey<>(userPrincipal),
          new CacheValue<>(Optional.of(principalInfo),
              transactionLogIndex));

      // Add S3SecretTable cache entry
      acquiredS3SecretLock = omMetadataManager.getLock()
          .acquireWriteLock(S3_SECRET_LOCK, accessId);

      // Expect accessId absence from S3SecretTable
      if (omMetadataManager.getS3SecretTable().isExist(accessId)) {
        LOG.error("accessId '{}' already exists in S3SecretTable", accessId);
        throw new OMException("accessId '" + accessId +
            "' already exists in S3SecretTable",
            OMException.ResultCodes.TENANT_USER_ACCESS_ID_ALREADY_EXISTS);
      }

      omMetadataManager.getS3SecretTable().addCacheEntry(
          new CacheKey<>(accessId),
          new CacheValue<>(Optional.of(s3SecretValue), transactionLogIndex));

      omMetadataManager.getLock().releaseWriteLock(S3_SECRET_LOCK, accessId);
      acquiredS3SecretLock = false;

      // Generate response
      omResponse.setTenantAssignUserAccessIdResponse(
          TenantAssignUserAccessIdResponse.newBuilder()
              .setS3Secret(S3Secret.newBuilder()
                  .setAwsSecret(awsSecret).setKerberosID(accessId))
              .build());
      omClientResponse = new OMTenantAssignUserAccessIdResponse(
          omResponse.build(), s3SecretValue, userPrincipal,
          accessId, omDBAccessIdInfo, principalInfo);
    } catch (IOException ex) {
      handleRequestFailure(ozoneManager);
      exception = ex;
      omResponse.setTenantAssignUserAccessIdResponse(
          TenantAssignUserAccessIdResponse.newBuilder().build());
      omClientResponse = new OMTenantAssignUserAccessIdResponse(
          createErrorOMResponse(omResponse, ex));
    } finally {
      if (omClientResponse != null) {
        omClientResponse.setFlushFuture(ozoneManagerDoubleBufferHelper
            .add(omClientResponse, transactionLogIndex));
      }
      if (acquiredS3SecretLock) {
        omMetadataManager.getLock().releaseWriteLock(S3_SECRET_LOCK, accessId);
      }
      if (acquiredVolumeLock) {
        Preconditions.checkNotNull(volumeName);
        omMetadataManager.getLock().releaseWriteLock(VOLUME_LOCK, volumeName);
      }
    }

    // Audit
    auditMap.put(OzoneConsts.TENANT, tenantId);
    auditMap.put("user", userPrincipal);
    auditMap.put("accessId", accessId);
    auditLog(ozoneManager.getAuditLogger(), buildAuditMessage(
        OMAction.TENANT_ASSIGN_USER_ACCESSID, auditMap, exception,
            getOmRequest().getUserInfo()));

    if (exception == null) {
      LOG.info("Assigned user '{}' to tenant '{}' with accessId '{}'",
          userPrincipal, tenantId, accessId);
      // TODO: HDDS-6375: omMetrics.incNumTenantAssignUser()
    } else {
      LOG.error("Failed to assign '{}' to tenant '{}' with accessId '{}': {}",
          userPrincipal, tenantId, accessId, exception.getMessage());
      // TODO: HDDS-6375: omMetrics.incNumTenantAssignUserFails()
    }
    return omClientResponse;
  }
}<|MERGE_RESOLUTION|>--- conflicted
+++ resolved
@@ -112,11 +112,7 @@
     final String tenantId = request.getTenantId();
 
     // Caller should be an Ozone admin or tenant delegated admin
-<<<<<<< HEAD
-    checkTenantAdmin(ozoneManager, tenantId, false);
-=======
-    ozoneManager.getMultiTenantManager().checkTenantAdmin(tenantId);
->>>>>>> d621c823
+    ozoneManager.getMultiTenantManager().checkTenantAdmin(tenantId, false);
 
     final String userPrincipal = request.getUserPrincipal();
     final String accessId = request.getAccessId();
