/*
 * Licensed to the Apache Software Foundation (ASF) under one
 * or more contributor license agreements.  See the NOTICE file
 * distributed with this work for additional information
 * regarding copyright ownership.  The ASF licenses this file
 * to you under the Apache License, Version 2.0 (the
 * "License"); you may not use this file except in compliance
 * with the License.  You may obtain a copy of the License at
 * <p>
 * http://www.apache.org/licenses/LICENSE-2.0
 * <p>
 * Unless required by applicable law or agreed to in writing, software
 * distributed under the License is distributed on an "AS IS" BASIS,
 * WITHOUT WARRANTIES OR CONDITIONS OF ANY KIND, either express or implied.
 * See the License for the specific language governing permissions and
 * limitations under the License.
 */
package org.apache.hadoop.ozone.om.snapshot;

import com.google.common.cache.CacheLoader;
import com.google.common.collect.ImmutableMap;
import com.google.common.collect.Lists;
import com.google.common.collect.Sets;
import edu.umd.cs.findbugs.annotations.SuppressFBWarnings;
import org.apache.commons.io.FileUtils;
import org.apache.commons.lang3.RandomStringUtils;
import org.apache.hadoop.hdds.StringUtils;
import org.apache.hadoop.hdds.client.ECReplicationConfig;
import org.apache.hadoop.hdds.conf.OzoneConfiguration;
import org.apache.hadoop.hdds.conf.StorageUnit;
import org.apache.hadoop.hdds.utils.IOUtils;
import org.apache.hadoop.hdds.utils.NativeLibraryNotLoadedException;
import org.apache.hadoop.hdds.utils.db.CodecRegistry;
import org.apache.hadoop.hdds.utils.db.RDBStore;
import org.apache.hadoop.hdds.utils.db.Table;
import org.apache.hadoop.hdds.utils.db.managed.ManagedColumnFamilyOptions;
import org.apache.hadoop.hdds.utils.db.managed.ManagedDBOptions;
import org.apache.hadoop.hdds.utils.db.managed.ManagedRocksDB;
import org.apache.hadoop.hdds.utils.db.managed.ManagedSSTDumpTool;
import org.apache.hadoop.hdfs.DFSUtilClient;
import org.apache.hadoop.hdfs.protocol.SnapshotDiffReport;
import org.apache.hadoop.hdfs.protocol.SnapshotDiffReport.DiffReportEntry;
import org.apache.hadoop.ozone.om.IOmMetadataReader;
import org.apache.hadoop.ozone.om.OMMetadataManager;
import org.apache.hadoop.ozone.om.OmMetadataManagerImpl;
import org.apache.hadoop.ozone.om.OmSnapshot;
import org.apache.hadoop.ozone.om.OmSnapshotManager;
import org.apache.hadoop.ozone.om.OzoneManager;
import org.apache.hadoop.ozone.om.helpers.BucketLayout;
import org.apache.hadoop.ozone.om.helpers.OmBucketInfo;
import org.apache.hadoop.ozone.om.helpers.OmDirectoryInfo;
import org.apache.hadoop.ozone.om.helpers.OmKeyInfo;
import org.apache.hadoop.ozone.om.helpers.SnapshotDiffJob;
import org.apache.hadoop.ozone.om.helpers.SnapshotInfo;
import org.apache.hadoop.ozone.om.helpers.WithParentObjectId;
import org.apache.hadoop.ozone.om.snapshot.SnapshotDiffObject.SnapshotDiffObjectBuilder;
import org.apache.hadoop.ozone.om.snapshot.SnapshotTestUtils.StubbedPersistentMap;
import org.apache.hadoop.ozone.snapshot.SnapshotDiffReportOzone;
import org.apache.hadoop.ozone.snapshot.SnapshotDiffResponse;
import org.apache.hadoop.ozone.snapshot.SnapshotDiffResponse.JobCancelResult;
import org.apache.hadoop.ozone.snapshot.SnapshotDiffResponse.JobStatus;
import org.apache.hadoop.security.UserGroupInformation;
import org.apache.hadoop.util.ClosableIterator;
import org.apache.hadoop.util.ExitUtil;
import org.apache.ozone.rocksdb.util.ManagedSstFileReader;
import org.apache.ozone.rocksdb.util.RdbUtil;
import org.apache.ozone.rocksdiff.DifferSnapshotInfo;
import org.apache.ozone.rocksdiff.RocksDBCheckpointDiffer;
import org.apache.ozone.rocksdiff.RocksDiffUtils;
import org.apache.ratis.util.ExitUtils;
import org.jetbrains.annotations.NotNull;
import org.junit.jupiter.api.AfterEach;
import org.junit.jupiter.api.Assertions;
import org.junit.jupiter.api.BeforeAll;
import org.junit.jupiter.api.BeforeEach;
import org.junit.jupiter.api.Disabled;
import org.junit.jupiter.api.Test;
import org.junit.jupiter.api.extension.ExtendWith;
import org.junit.jupiter.api.io.TempDir;
import org.junit.jupiter.params.ParameterizedTest;
import org.junit.jupiter.params.provider.Arguments;
import org.junit.jupiter.params.provider.CsvSource;
import org.junit.jupiter.params.provider.MethodSource;
import org.junit.jupiter.params.provider.ValueSource;
import org.mockito.Matchers;
import org.mockito.Mock;
import org.mockito.MockedConstruction;
import org.mockito.MockedStatic;
import org.mockito.Mockito;
import org.mockito.junit.jupiter.MockitoExtension;
import org.mockito.junit.jupiter.MockitoSettings;
import org.mockito.quality.Strictness;
import org.mockito.stubbing.Answer;
import org.rocksdb.ColumnFamilyDescriptor;
import org.rocksdb.ColumnFamilyHandle;
import org.rocksdb.RocksDBException;
import org.rocksdb.RocksIterator;

import java.io.File;
import java.io.FileNotFoundException;
import java.io.IOException;
import java.nio.file.Files;
import java.util.ArrayList;
import java.util.Arrays;
import java.util.Collections;
import java.util.HashMap;
import java.util.HashSet;
import java.util.LinkedHashSet;
import java.util.List;
import java.util.Map;
import java.util.Map.Entry;
import java.util.Optional;
import java.util.Set;
import java.util.UUID;
import java.util.concurrent.ExecutionException;
import java.util.concurrent.ExecutorService;
import java.util.concurrent.Future;
import java.util.concurrent.SynchronousQueue;
import java.util.concurrent.ThreadPoolExecutor;
import java.util.concurrent.TimeUnit;
import java.util.function.BiFunction;
import java.util.stream.Collectors;
import java.util.stream.IntStream;
import java.util.stream.LongStream;
import java.util.stream.Stream;

import static org.apache.hadoop.hdds.utils.db.DBStoreBuilder.DEFAULT_COLUMN_FAMILY_NAME;
import static org.apache.hadoop.ozone.OzoneConsts.OM_KEY_PREFIX;
import static org.apache.hadoop.ozone.om.OMConfigKeys.OZONE_OM_SNAPSHOT_DIFF_JOB_DEFAULT_WAIT_TIME;
import static org.apache.hadoop.ozone.om.OMConfigKeys.OZONE_OM_SNAPSHOT_DIFF_JOB_DEFAULT_WAIT_TIME_DEFAULT;
import static org.apache.hadoop.ozone.om.OMConfigKeys.OZONE_OM_SNAPSHOT_DIFF_MAX_ALLOWED_KEYS_CHANGED_PER_DIFF_JOB;
import static org.apache.hadoop.ozone.om.OMConfigKeys.OZONE_OM_SNAPSHOT_DIFF_MAX_ALLOWED_KEYS_CHANGED_PER_DIFF_JOB_DEFAULT;
import static org.apache.hadoop.ozone.om.OMConfigKeys.OZONE_OM_SNAPSHOT_DIFF_THREAD_POOL_SIZE;
import static org.apache.hadoop.ozone.om.OMConfigKeys.OZONE_OM_SNAPSHOT_DIFF_THREAD_POOL_SIZE_DEFAULT;
import static org.apache.hadoop.ozone.om.OMConfigKeys.OZONE_OM_SNAPSHOT_FORCE_FULL_DIFF;
import static org.apache.hadoop.ozone.om.OMConfigKeys.OZONE_OM_SNAPSHOT_FORCE_FULL_DIFF_DEFAULT;
import static org.apache.hadoop.ozone.om.OMConfigKeys.OZONE_OM_SNAPSHOT_SST_DUMPTOOL_EXECUTOR_BUFFER_SIZE;
import static org.apache.hadoop.ozone.om.OMConfigKeys.OZONE_OM_SNAPSHOT_SST_DUMPTOOL_EXECUTOR_BUFFER_SIZE_DEFAULT;
import static org.apache.hadoop.ozone.om.OMConfigKeys.OZONE_OM_SNAPSHOT_SST_DUMPTOOL_EXECUTOR_POOL_SIZE;
import static org.apache.hadoop.ozone.om.OMConfigKeys.OZONE_OM_SNAPSHOT_SST_DUMPTOOL_EXECUTOR_POOL_SIZE_DEFAULT;
import static org.apache.hadoop.ozone.om.OmSnapshotManager.DELIMITER;
import static org.apache.hadoop.ozone.om.OmSnapshotManager.SNAP_DIFF_JOB_TABLE_NAME;
import static org.apache.hadoop.ozone.om.OmSnapshotManager.SNAP_DIFF_REPORT_TABLE_NAME;
import static org.apache.hadoop.ozone.om.helpers.BucketLayout.LEGACY;
import static org.apache.hadoop.ozone.om.helpers.SnapshotInfo.getTableKey;
import static org.apache.hadoop.ozone.snapshot.SnapshotDiffReportOzone.getDiffReportEntryCodec;
import static org.apache.hadoop.ozone.snapshot.SnapshotDiffResponse.JobStatus.DONE;
import static org.apache.hadoop.ozone.snapshot.SnapshotDiffResponse.JobStatus.FAILED;
import static org.apache.hadoop.ozone.snapshot.SnapshotDiffResponse.JobStatus.IN_PROGRESS;
import static org.apache.hadoop.ozone.snapshot.SnapshotDiffResponse.JobStatus.QUEUED;
import static org.apache.hadoop.ozone.snapshot.SnapshotDiffResponse.JobStatus.REJECTED;
import static org.junit.jupiter.api.Assertions.assertEquals;
import static org.junit.jupiter.api.Assertions.assertNotNull;
import static org.junit.jupiter.api.Assertions.assertNull;
import static org.junit.jupiter.api.Assertions.assertThrows;
import static org.junit.jupiter.api.Assertions.assertTrue;
import static org.mockito.ArgumentMatchers.anyBoolean;
import static org.mockito.ArgumentMatchers.anyInt;
import static org.mockito.ArgumentMatchers.anyList;
import static org.mockito.ArgumentMatchers.anyMap;
import static org.mockito.ArgumentMatchers.anySet;
import static org.mockito.ArgumentMatchers.anyString;
import static org.mockito.ArgumentMatchers.eq;
import static org.mockito.Mockito.any;
import static org.mockito.Mockito.doAnswer;
import static org.mockito.Mockito.doNothing;
import static org.mockito.Mockito.doReturn;
import static org.mockito.Mockito.doThrow;
import static org.mockito.Mockito.mock;
import static org.mockito.Mockito.spy;
import static org.mockito.Mockito.when;

/**
 * Tests for SnapshotDiffManager.
 */
@ExtendWith(MockitoExtension.class)
@MockitoSettings(strictness = Strictness.LENIENT)
public class TestSnapshotDiffManager {
  private static final String VOLUME_NAME = "volume";
  private static final String BUCKET_NAME = "bucket";
  private ManagedRocksDB db;
  private ManagedDBOptions dbOptions;
  private ManagedColumnFamilyOptions columnFamilyOptions;
  private List<ColumnFamilyHandle> columnFamilyHandles;
  private ColumnFamilyHandle snapDiffJobTable;
  private ColumnFamilyHandle snapDiffReportTable;
  private SnapshotDiffManager snapshotDiffManager;
  private final List<JobStatus> jobStatuses = Arrays.asList(QUEUED, IN_PROGRESS,
      DONE, REJECTED, FAILED);

  private SnapshotInfo snapshotInfo;
  private final List<String> snapshotNames = new ArrayList<>();
  private final List<SnapshotInfo> snapshotInfoList = new ArrayList<>();
  private final List<SnapshotDiffJob> snapDiffJobs = new ArrayList<>();
  @TempDir
  private File dbDir;
  @Mock
  private RocksDBCheckpointDiffer differ;
  @Mock
  private OMMetadataManager omMetadataManager;
  @Mock
  private OzoneManager ozoneManager;
  @Mock
  private OzoneConfiguration configuration;

  private SnapshotCache snapshotCache;

  @Mock
  private Table<String, SnapshotInfo> snapshotInfoTable;
  @Mock
  private Table<String, OmBucketInfo> bucketInfoTable;
  @Mock
  private Table<String, OmKeyInfo> keyInfoTable;
  @Mock
  private OmBucketInfo omBucketInfo;
  @Mock
  private RDBStore dbStore;

  @Mock
  private RocksIterator jobTableIterator;

  @Mock
  private OmSnapshotManager omSnapshotManager;

  private static CodecRegistry codecRegistry;

  private final BiFunction<SnapshotInfo, SnapshotInfo, String>
      generateSnapDiffJobKey =
          (SnapshotInfo fromSnapshotInfo, SnapshotInfo toSnapshotInfo) ->
              fromSnapshotInfo.getSnapshotId() + DELIMITER +
                  toSnapshotInfo.getSnapshotId();

  @BeforeAll
  public static void initCodecRegistry() {
    codecRegistry = CodecRegistry.newBuilder()
        .addCodec(DiffReportEntry.class, getDiffReportEntryCodec())
        .addCodec(SnapshotDiffJob.class, SnapshotDiffJob.getCodec())
        .build();
  }

  @BeforeEach
  public void init() throws RocksDBException, IOException, ExecutionException {
    ExitUtils.disableSystemExit();
    ExitUtil.disableSystemExit();

    dbOptions = new ManagedDBOptions();
    dbOptions.setCreateIfMissing(true);
    columnFamilyOptions = new ManagedColumnFamilyOptions();

    List<ColumnFamilyDescriptor> columnFamilyDescriptors =
        Collections.singletonList(new ColumnFamilyDescriptor(
            StringUtils.string2Bytes(DEFAULT_COLUMN_FAMILY_NAME),
            columnFamilyOptions));

    columnFamilyHandles = new ArrayList<>();

    db = ManagedRocksDB.open(dbOptions, dbDir.getAbsolutePath(),
        columnFamilyDescriptors, columnFamilyHandles);

    snapDiffJobTable = db.get().createColumnFamily(
        new ColumnFamilyDescriptor(
            StringUtils.string2Bytes(SNAP_DIFF_JOB_TABLE_NAME),
            columnFamilyOptions));
    snapDiffReportTable = db.get().createColumnFamily(
        new ColumnFamilyDescriptor(
            StringUtils.string2Bytes(SNAP_DIFF_REPORT_TABLE_NAME),
            columnFamilyOptions));

    columnFamilyHandles.add(snapDiffJobTable);
    columnFamilyHandles.add(snapDiffReportTable);

    String snapshotNamePrefix = "snap-";
    String snapshotPath = "snapshotPath";
    String snapshotCheckpointDir = "snapshotCheckpointDir";
    UUID baseSnapshotId = UUID.randomUUID();
    String baseSnapshotName = snapshotNamePrefix + baseSnapshotId;
    snapshotInfo = new SnapshotInfo.Builder()
        .setSnapshotId(baseSnapshotId)
        .setVolumeName(VOLUME_NAME)
        .setBucketName(BUCKET_NAME)
        .setName(baseSnapshotName)
        .setSnapshotPath(snapshotPath)
        .setCheckpointDir(snapshotCheckpointDir)
        .build();

    for (JobStatus jobStatus : jobStatuses) {
      UUID targetSnapshotId = UUID.randomUUID();
      String targetSnapshotName = snapshotNamePrefix +
          targetSnapshotId;
      SnapshotInfo targetSnapshot = new SnapshotInfo.Builder()
          .setSnapshotId(targetSnapshotId)
          .setVolumeName(VOLUME_NAME)
          .setBucketName(BUCKET_NAME)
          .setName(targetSnapshotName)
          .setSnapshotPath(snapshotPath)
          .setCheckpointDir(snapshotCheckpointDir)
          .build();

      SnapshotDiffJob diffJob = new SnapshotDiffJob(System.currentTimeMillis(),
          UUID.randomUUID().toString(), jobStatus, VOLUME_NAME, BUCKET_NAME,
          baseSnapshotName, targetSnapshotName, false, 0);

      snapshotNames.add(targetSnapshotName);
      snapshotInfoList.add(targetSnapshot);
      snapDiffJobs.add(diffJob);
    }

    String bucketTableKey =
        OM_KEY_PREFIX + VOLUME_NAME + OM_KEY_PREFIX + BUCKET_NAME;

    when(configuration
        .getTimeDuration(OZONE_OM_SNAPSHOT_DIFF_JOB_DEFAULT_WAIT_TIME,
            OZONE_OM_SNAPSHOT_DIFF_JOB_DEFAULT_WAIT_TIME_DEFAULT,
            TimeUnit.MILLISECONDS))
        .thenReturn(OZONE_OM_SNAPSHOT_DIFF_JOB_DEFAULT_WAIT_TIME_DEFAULT);
    when(configuration
        .getBoolean(OZONE_OM_SNAPSHOT_FORCE_FULL_DIFF,
            OZONE_OM_SNAPSHOT_FORCE_FULL_DIFF_DEFAULT))
        .thenReturn(OZONE_OM_SNAPSHOT_FORCE_FULL_DIFF_DEFAULT);
    when(configuration
        .getLong(OZONE_OM_SNAPSHOT_DIFF_MAX_ALLOWED_KEYS_CHANGED_PER_DIFF_JOB,
            OZONE_OM_SNAPSHOT_DIFF_MAX_ALLOWED_KEYS_CHANGED_PER_DIFF_JOB_DEFAULT
        ))
        .thenReturn(
            OZONE_OM_SNAPSHOT_DIFF_MAX_ALLOWED_KEYS_CHANGED_PER_DIFF_JOB_DEFAULT
        );
    when(configuration
        .getInt(OZONE_OM_SNAPSHOT_DIFF_THREAD_POOL_SIZE,
            OZONE_OM_SNAPSHOT_DIFF_THREAD_POOL_SIZE_DEFAULT))
        .thenReturn(OZONE_OM_SNAPSHOT_DIFF_THREAD_POOL_SIZE_DEFAULT);
    when(configuration
        .getInt(OZONE_OM_SNAPSHOT_SST_DUMPTOOL_EXECUTOR_POOL_SIZE,
            OZONE_OM_SNAPSHOT_SST_DUMPTOOL_EXECUTOR_POOL_SIZE_DEFAULT))
        .thenReturn(OZONE_OM_SNAPSHOT_SST_DUMPTOOL_EXECUTOR_POOL_SIZE_DEFAULT);
    when(configuration
        .getStorageSize(OZONE_OM_SNAPSHOT_SST_DUMPTOOL_EXECUTOR_BUFFER_SIZE,
            OZONE_OM_SNAPSHOT_SST_DUMPTOOL_EXECUTOR_BUFFER_SIZE_DEFAULT,
            StorageUnit.BYTES))
        .thenReturn(FileUtils.ONE_KB_BI.doubleValue());

    for (int i = 0; i < jobStatuses.size(); i++) {
      when(snapshotInfoTable.get(getTableKey(VOLUME_NAME, BUCKET_NAME,
          snapshotNames.get(i)))).thenReturn(snapshotInfoList.get(i));
    }

    when(snapshotInfoTable.get(getTableKey(VOLUME_NAME, BUCKET_NAME,
        baseSnapshotName))).thenReturn(snapshotInfo);

    when(dbStore.getDbLocation()).thenReturn(dbDir);
    when(dbStore.getSnapshotMetadataDir()).thenReturn(dbDir.getAbsolutePath());
    when(omBucketInfo.getBucketLayout()).thenReturn(LEGACY);
    when(bucketInfoTable.get(bucketTableKey)).thenReturn(omBucketInfo);
    when(omMetadataManager.getStore()).thenReturn(dbStore);
    when(omMetadataManager.getSnapshotInfoTable())
        .thenReturn(snapshotInfoTable);
    when(omMetadataManager.getBucketTable()).thenReturn(bucketInfoTable);
    when(omMetadataManager.getBucketKey(VOLUME_NAME, BUCKET_NAME))
        .thenReturn(bucketTableKey);
    when(omMetadataManager.getKeyTable(LEGACY)).thenReturn(keyInfoTable);
    when(ozoneManager.getConfiguration()).thenReturn(configuration);
    when(ozoneManager.getMetadataManager()).thenReturn(omMetadataManager);

    CacheLoader<String, OmSnapshot> loader =
        new CacheLoader<String, OmSnapshot>() {
          @NotNull
          @Override
          public OmSnapshot load(@NotNull String key) {
            return getMockedOmSnapshot(key);
          }
        };

    omSnapshotManager = Mockito.mock(OmSnapshotManager.class);
    Mockito.when(omSnapshotManager.isSnapshotStatus(
        Matchers.any(), Matchers.any())).thenReturn(true);
    snapshotCache = new SnapshotCache(omSnapshotManager, loader, 10);

    snapshotDiffManager = new SnapshotDiffManager(db, differ, ozoneManager,
        snapshotCache, snapDiffJobTable, snapDiffReportTable,
        columnFamilyOptions, codecRegistry);
  }

  @AfterEach
  public void tearDown() {
    if (columnFamilyHandles != null) {
      columnFamilyHandles.forEach(IOUtils::closeQuietly);
    }

    IOUtils.closeQuietly(db);
    IOUtils.closeQuietly(dbOptions);
    IOUtils.closeQuietly(columnFamilyOptions);
    IOUtils.closeQuietly(snapshotDiffManager);
  }

  private OmSnapshot getMockedOmSnapshot(String snapshot) {
    OmSnapshot omSnapshot = mock(OmSnapshot.class);
    when(omSnapshot.getName()).thenReturn(snapshot);
    when(omSnapshot.getMetadataManager()).thenReturn(omMetadataManager);
    when(omMetadataManager.getStore()).thenReturn(dbStore);
    return omSnapshot;
  }

  private SnapshotInfo getMockedSnapshotInfo(UUID snapshotId) {
    SnapshotInfo snapInfo = mock(SnapshotInfo.class);
    when(snapInfo.getSnapshotId()).thenReturn(snapshotId);
    return snapInfo;
  }

  @ParameterizedTest
  @ValueSource(ints = {1, 2, 5, 10, 100, 1000, 10000})
  public void testGetDeltaFilesWithDag(int numberOfFiles)
      throws ExecutionException, RocksDBException, IOException {
    UUID snap1 = UUID.randomUUID();
    UUID snap2 = UUID.randomUUID();

    String diffDir = Files.createTempDirectory("snapdiff_dir").toString();
    Set<String> randomStrings = IntStream.range(0, numberOfFiles)
        .mapToObj(i -> RandomStringUtils.randomAlphabetic(10))
        .collect(Collectors.toSet());

    when(differ.getSSTDiffListWithFullPath(
        any(DifferSnapshotInfo.class),
        any(DifferSnapshotInfo.class),
        eq(diffDir))
    ).thenReturn(Lists.newArrayList(randomStrings));

    ReferenceCounted<IOmMetadataReader, SnapshotCache> rcFromSnapshot =
        snapshotCache.get(snap1.toString());
    ReferenceCounted<IOmMetadataReader, SnapshotCache> rcToSnapshot =
        snapshotCache.get(snap2.toString());
    OmSnapshot fromSnapshot = (OmSnapshot) rcFromSnapshot.get();
    OmSnapshot toSnapshot = (OmSnapshot) rcToSnapshot.get();

    SnapshotInfo fromSnapshotInfo = getMockedSnapshotInfo(snap1);
    SnapshotInfo toSnapshotInfo = getMockedSnapshotInfo(snap2);
    when(jobTableIterator.isValid()).thenReturn(false);
    Set<String> deltaFiles = snapshotDiffManager.getDeltaFiles(
        fromSnapshot,
        toSnapshot,
        Arrays.asList("cf1", "cf2"), fromSnapshotInfo,
        toSnapshotInfo, false,
        Collections.emptyMap(), diffDir);
    assertEquals(randomStrings, deltaFiles);

    rcFromSnapshot.close();
    rcToSnapshot.close();
  }

  @ParameterizedTest
  @CsvSource({"0,true", "1,true", "2,true", "5,true", "10,true", "100,true",
      "1000,true", "10000,true", "0,false", "1,false", "2,false", "5,false",
      "10,false", "100,false", "1000,false", "10000,false"})
  public void testGetDeltaFilesWithFullDiff(int numberOfFiles,
                                            boolean useFullDiff)
      throws ExecutionException, RocksDBException, IOException {
    try (MockedStatic<RdbUtil> mockedRdbUtil =
             Mockito.mockStatic(RdbUtil.class);
         MockedStatic<RocksDiffUtils> mockedRocksDiffUtils =
             Mockito.mockStatic(RocksDiffUtils.class)) {
      Set<String> deltaStrings = new HashSet<>();

      mockedRdbUtil.when(
              () -> RdbUtil.getSSTFilesForComparison(anyString(), anyList()))
          .thenAnswer((Answer<Set<String>>) invocation -> {
            Set<String> retVal = IntStream.range(0, numberOfFiles)
                .mapToObj(i -> RandomStringUtils.randomAlphabetic(10))
                .collect(Collectors.toSet());
            deltaStrings.addAll(retVal);
            return retVal;
          });

      mockedRocksDiffUtils.when(() ->
              RocksDiffUtils.filterRelevantSstFiles(anySet(), anyMap()))
          .thenAnswer((Answer<Void>) invocationOnMock -> {
            invocationOnMock.getArgument(0, Set.class).stream()
                .findAny().ifPresent(val -> {
                  assertTrue(deltaStrings.contains(val));
                  invocationOnMock.getArgument(0, Set.class).remove(val);
                  deltaStrings.remove(val);
                });
            return null;
          });
      UUID snap1 = UUID.randomUUID();
      UUID snap2 = UUID.randomUUID();
      if (!useFullDiff) {
        when(differ.getSSTDiffListWithFullPath(
            any(DifferSnapshotInfo.class),
            any(DifferSnapshotInfo.class),
            anyString()))
            .thenReturn(Collections.emptyList());
      }

      ReferenceCounted<IOmMetadataReader, SnapshotCache> rcFromSnapshot =
          snapshotCache.get(snap1.toString());
      ReferenceCounted<IOmMetadataReader, SnapshotCache> rcToSnapshot =
          snapshotCache.get(snap2.toString());
      OmSnapshot fromSnapshot = (OmSnapshot) rcFromSnapshot.get();
      OmSnapshot toSnapshot = (OmSnapshot) rcToSnapshot.get();

      SnapshotInfo fromSnapshotInfo = getMockedSnapshotInfo(snap1);
      SnapshotInfo toSnapshotInfo = getMockedSnapshotInfo(snap1);
      when(jobTableIterator.isValid()).thenReturn(false);
<<<<<<< HEAD
      Set<String> deltaFiles = spy.getDeltaFiles(
          fromSnapshot,
          toSnapshot,
=======
      Set<String> deltaFiles = snapshotDiffManager.getDeltaFiles(
          snapshotCache.get(snap1.toString()),
          snapshotCache.get(snap2.toString()),
          Arrays.asList("cf1", "cf2"),
          fromSnapshotInfo,
          toSnapshotInfo,
          false,
          Collections.emptyMap(),
          Files.createTempDirectory("snapdiff_dir").toAbsolutePath()
              .toString());
      assertEquals(deltaStrings, deltaFiles);
    }
  }

  @ParameterizedTest
  @ValueSource(ints = {0, 1, 2, 5, 10, 100, 1000, 10000})
  public void testGetDeltaFilesWithDifferThrowException(int numberOfFiles)
      throws ExecutionException, RocksDBException, IOException {
    try (MockedStatic<RdbUtil> mockedRdbUtil =
             Mockito.mockStatic(RdbUtil.class);
         MockedStatic<RocksDiffUtils> mockedRocksDiffUtils =
             Mockito.mockStatic(RocksDiffUtils.class)) {
      Set<String> deltaStrings = new HashSet<>();

      mockedRdbUtil.when(
              () -> RdbUtil.getSSTFilesForComparison(anyString(), anyList()))
          .thenAnswer((Answer<Set<String>>) invocation -> {
            Set<String> retVal = IntStream.range(0, numberOfFiles)
                .mapToObj(i -> RandomStringUtils.randomAlphabetic(10))
                .collect(Collectors.toSet());
            deltaStrings.addAll(retVal);
            return retVal;
          });

      mockedRocksDiffUtils.when(() ->
              RocksDiffUtils.filterRelevantSstFiles(anySet(), anyMap()))
          .thenAnswer((Answer<Void>) invocationOnMock -> {
            invocationOnMock.getArgument(0, Set.class).stream()
                .findAny().ifPresent(val -> {
                  assertTrue(deltaStrings.contains(val));
                  invocationOnMock.getArgument(0, Set.class).remove(val);
                  deltaStrings.remove(val);
                });
            return null;
          });
      UUID snap1 = UUID.randomUUID();
      UUID snap2 = UUID.randomUUID();

      doThrow(new FileNotFoundException("File not found exception."))
          .when(differ)
          .getSSTDiffListWithFullPath(
              any(DifferSnapshotInfo.class),
              any(DifferSnapshotInfo.class),
              anyString());

      SnapshotInfo fromSnapshotInfo = getMockedSnapshotInfo(snap1);
      SnapshotInfo toSnapshotInfo = getMockedSnapshotInfo(snap1);
      when(jobTableIterator.isValid()).thenReturn(false);
      Set<String> deltaFiles = snapshotDiffManager.getDeltaFiles(
          snapshotCache.get(snap1.toString()),
          snapshotCache.get(snap2.toString()),
>>>>>>> 2bb89c10
          Arrays.asList("cf1", "cf2"),
          fromSnapshotInfo,
          toSnapshotInfo,
          false,
          Collections.emptyMap(),
          Files.createTempDirectory("snapdiff_dir").toAbsolutePath()
              .toString());
      assertEquals(deltaStrings, deltaFiles);

      rcFromSnapshot.close();
      rcToSnapshot.close();
    }
  }

  private Table<String, ? extends WithParentObjectId> getMockedTable(
      Map<String, WithParentObjectId> map, String tableName)
      throws IOException {
    Table<String, ? extends WithParentObjectId> mocked = mock(Table.class);
    when(mocked.get(any()))
        .thenAnswer(invocation -> map.get(invocation.getArgument(0)));
    when(mocked.getName()).thenReturn(tableName);
    return mocked;
  }

  private WithParentObjectId getKeyInfo(int objectId, int updateId,
                                        int parentObjectId,
                                        String snapshotTableName) {
    String name = "key" + objectId;
    if (snapshotTableName.equals(OmMetadataManagerImpl.DIRECTORY_TABLE)) {
      return OmDirectoryInfo.newBuilder()
          .setObjectID(objectId).setName(name).build();
    }
    return new OmKeyInfo.Builder().setObjectID(objectId)
        .setParentObjectID(parentObjectId)
        .setVolumeName("vol").setBucketName("bucket").setUpdateID(updateId)
        .setReplicationConfig(new ECReplicationConfig(3, 2))
        .setKeyName(name).build();
  }

  /**
   * Test mocks the SSTFileReader to return object Ids from 0-50
   * when not reading tombstones & Object Ids 0-100 when reading tombstones.
   * Creating a mock snapshot table where the fromSnapshot Table contains
   * Object Ids in the range 0-25 & 50-100 and toSnapshot Table contains data
   * with object Ids in the range 0-50.
   * Function should return 25-50 in the new Persistent map.
   * In the case of reading tombstones old Snapshot Persistent map should have
   * object Ids in the range 50-100 & should be empty otherwise
   */
  @SuppressFBWarnings({"DLS_DEAD_LOCAL_STORE",
      "RV_RETURN_VALUE_IGNORED_NO_SIDE_EFFECT"})
  @ParameterizedTest
  @CsvSource({"false," + OmMetadataManagerImpl.DIRECTORY_TABLE,
      "true," + OmMetadataManagerImpl.DIRECTORY_TABLE,
      "false," + OmMetadataManagerImpl.FILE_TABLE,
      "true," + OmMetadataManagerImpl.FILE_TABLE,
      "false," + OmMetadataManagerImpl.KEY_TABLE,
      "true," + OmMetadataManagerImpl.KEY_TABLE})
  public void testObjectIdMapWithTombstoneEntries(boolean nativeLibraryLoaded,
                                                  String snapshotTableName)
      throws NativeLibraryNotLoadedException, IOException, RocksDBException {
    Set<String> keysIncludingTombstones = IntStream.range(0, 100)
        .boxed().map(i -> (i + 100) + "/key" + i).collect(Collectors.toSet());
    // Mocking SST file with keys in SST file excluding tombstones
    Set<String> keysExcludingTombstones = IntStream.range(0, 50).boxed()
        .map(i -> (i + 100) + "/key" + i).collect(Collectors.toSet());

    // Mocking SSTFileReader functions to return the above keys list.
    try (MockedConstruction<ManagedSstFileReader> mockedSSTFileReader =
             Mockito.mockConstruction(ManagedSstFileReader.class,
                 (mock, context) -> {
                   when(mock.getKeyStreamWithTombstone(any()))
                       .thenReturn(keysIncludingTombstones.stream());
                   when(mock.getKeyStream())
                       .thenReturn(keysExcludingTombstones.stream());
                 });
         MockedConstruction<ManagedSSTDumpTool> mockedSSTDumpTool =
             Mockito.mockConstruction(ManagedSSTDumpTool.class,
                 (mock, context) -> {
                 })
    ) {
      Map<String, WithParentObjectId> toSnapshotTableMap =
          IntStream.concat(IntStream.range(0, 25), IntStream.range(50, 100))
              .boxed().collect(Collectors.toMap(i -> (i + 100) + "/key" + i,
                  i -> getKeyInfo(i, i, i + 100,
                      snapshotTableName)));
      Table<String, ? extends WithParentObjectId> toSnapshotTable =
          getMockedTable(toSnapshotTableMap, snapshotTableName);

      Map<String, WithParentObjectId> fromSnapshotTableMap =
          IntStream.range(0, 50)
              .boxed().collect(Collectors.toMap(i -> (i + 100) + "/key" + i,
                  i -> getKeyInfo(i, i, i + 100, snapshotTableName)));

      Table<String, ? extends WithParentObjectId> fromSnapshotTable =
          getMockedTable(fromSnapshotTableMap, snapshotTableName);

      snapshotDiffManager = new SnapshotDiffManager(db, differ, ozoneManager,
          snapshotCache, snapDiffJobTable, snapDiffReportTable,
          columnFamilyOptions, codecRegistry);
      SnapshotDiffManager spy = spy(snapshotDiffManager);

      doAnswer(invocation -> {
            String[] split = invocation.getArgument(0, String.class).split("/");
            String keyName = split[split.length - 1];
            return Integer.parseInt(keyName.substring(3)) % 2 == 0;
          }
      ).when(spy).isKeyInBucket(anyString(), anyMap(), anyString());

      PersistentMap<byte[], byte[]> oldObjectIdKeyMap =
          new StubbedPersistentMap<>();
      PersistentMap<byte[], byte[]> newObjectIdKeyMap =
          new SnapshotTestUtils.StubbedPersistentMap<>();
      PersistentMap<byte[], SnapshotDiffObject> objectIdsToCheck =
          new SnapshotTestUtils.StubbedPersistentMap<>();

      Set<Long> oldParentIds = Sets.newHashSet();
      Set<Long> newParentIds = Sets.newHashSet();

      spy.addToObjectIdMap(toSnapshotTable,
          fromSnapshotTable, Sets.newHashSet("dummy.sst"),
          nativeLibraryLoaded, oldObjectIdKeyMap, newObjectIdKeyMap,
          objectIdsToCheck, Optional.of(oldParentIds),
          Optional.of(newParentIds),
          ImmutableMap.of(OmMetadataManagerImpl.DIRECTORY_TABLE, "",
              OmMetadataManagerImpl.KEY_TABLE, "",
              OmMetadataManagerImpl.FILE_TABLE, ""));

      try (ClosableIterator<Map.Entry<byte[], byte[]>> oldObjectIdIter =
               oldObjectIdKeyMap.iterator()) {
        int oldObjectIdCnt = 0;
        while (oldObjectIdIter.hasNext()) {
          Map.Entry<byte[], byte[]> v = oldObjectIdIter.next();
          long objectId = codecRegistry.asObject(v.getKey(), Long.class);
          assertEquals(0, objectId % 2);
          assertTrue(objectId >= 50);
          assertTrue(objectId < 100);
          oldObjectIdCnt += 1;
        }
        assertEquals(nativeLibraryLoaded ? 25 : 0, oldObjectIdCnt);
      }

      try (ClosableIterator<Map.Entry<byte[], byte[]>> newObjectIdIter =
               newObjectIdKeyMap.iterator()) {
        int newObjectIdCnt = 0;
        while (newObjectIdIter.hasNext()) {
          Map.Entry<byte[], byte[]> v = newObjectIdIter.next();
          long objectId = codecRegistry.asObject(v.getKey(), Long.class);
          assertEquals(0, objectId % 2);
          assertTrue(objectId >= 26);
          assertTrue(objectId < 50);
          newObjectIdCnt += 1;
        }
        assertEquals(12, newObjectIdCnt);
      }

      try (ClosableIterator<Entry<byte[], SnapshotDiffObject>>
               objectIdsToCheckIter = objectIdsToCheck.iterator()) {
        int objectIdCnt = 0;
        while (objectIdsToCheckIter.hasNext()) {
          Entry<byte[], SnapshotDiffObject> entry = objectIdsToCheckIter.next();
          byte[] v = entry.getKey();
          long objectId = codecRegistry.asObject(v, Long.class);
          assertEquals(0, objectId % 2);
          assertTrue(objectId >= 26);
          assertTrue(objectId < (nativeLibraryLoaded ? 100 : 50));
          objectIdCnt += 1;
        }
        assertEquals(nativeLibraryLoaded ? 37 : 12, objectIdCnt);
      }
    }
  }

  @Test
  public void testGenerateDiffReport() throws IOException {
    PersistentMap<byte[], byte[]> oldObjectIdKeyMap =
        new StubbedPersistentMap<>();
    PersistentMap<byte[], byte[]> newObjectIdKeyMap =
        new StubbedPersistentMap<>();
    PersistentMap<byte[], SnapshotDiffObject> objectIdToDiffObject =
        new SnapshotTestUtils.StubbedPersistentMap<>();
    Map<Long, SnapshotDiffReport.DiffType> diffMap = new HashMap<>();
    LongStream.range(0, 100).forEach(objectId -> {
      try {
        SnapshotDiffObjectBuilder builder =
            new SnapshotDiffObjectBuilder(objectId);
        String key = "key" + objectId;
        byte[] objectIdVal = codecRegistry.asRawData(objectId);
        byte[] keyBytes = codecRegistry.asRawData(key);
        if (objectId >= 0 && objectId <= 25 ||
            objectId >= 50 && objectId <= 100) {
          oldObjectIdKeyMap.put(objectIdVal, keyBytes);
          builder.withOldKeyName(key);
        }
        if (objectId >= 0 && objectId <= 25 && objectId % 4 == 0 ||
            objectId > 25 && objectId < 50) {
          newObjectIdKeyMap.put(objectIdVal, keyBytes);
          builder.withNewKeyName(key);
        }
        if (objectId >= 0 && objectId <= 25 && objectId % 4 == 1) {
          String renamedKey = "renamed-key" + objectId;
          byte[] renamedKeyBytes = codecRegistry.asRawData(renamedKey);
          newObjectIdKeyMap.put(objectIdVal, renamedKeyBytes);
          diffMap.put(objectId, SnapshotDiffReport.DiffType.RENAME);
          builder.withOldKeyName(key);
          builder.withNewKeyName(renamedKey);
        }
        objectIdToDiffObject.put(objectIdVal, builder.build());
        if (objectId >= 50 && objectId <= 100 ||
            objectId >= 0 && objectId <= 25 && objectId % 4 > 1) {
          diffMap.put(objectId, SnapshotDiffReport.DiffType.DELETE);
        }
        if (objectId >= 0 && objectId <= 25 && objectId % 4 == 0) {
          diffMap.put(objectId, SnapshotDiffReport.DiffType.MODIFY);
        }
        if (objectId > 25 && objectId < 50) {
          diffMap.put(objectId, SnapshotDiffReport.DiffType.CREATE);
        }
      } catch (IOException e) {
        throw new RuntimeException(e);
      }
    });

    String volumeName = "vol";
    String bucketName = "buck";
    String fromSnapName = "fs";
    String toSnapName = "ts";

    OmKeyInfo fromKeyInfo = mock(OmKeyInfo.class);
    OmKeyInfo toKeyInfo = mock(OmKeyInfo.class);
    // This is temporary to make sure that
    // SnapshotDeletingService#isBlockLocationInfoSame always return true.
    when(toKeyInfo.isHsync()).thenReturn(true);
    when(fromKeyInfo.isHsync()).thenReturn(true);

    Table<String, OmKeyInfo> fromSnapTable = mock(Table.class);
    Table<String, OmKeyInfo> toSnapTable = mock(Table.class);
    when(fromSnapTable.get(anyString())).thenReturn(fromKeyInfo);
    when(toSnapTable.get(anyString())).thenReturn(toKeyInfo);


    SnapshotDiffManager spy = spy(snapshotDiffManager);
    doReturn(true).when(spy)
        .areDiffJobAndSnapshotsActive(volumeName, bucketName, fromSnapName,
            toSnapName);

    long totalDiffEntries = spy.generateDiffReport("jobId",
        fromSnapTable, toSnapTable, null, null,
        objectIdToDiffObject, oldObjectIdKeyMap, newObjectIdKeyMap, volumeName,
        bucketName, fromSnapName, toSnapName, false, Optional.empty(),
        Optional.empty());

    assertEquals(100, totalDiffEntries);
    SnapshotDiffJob snapshotDiffJob = new SnapshotDiffJob(0, "jobId",
        JobStatus.DONE, "vol", "buck", "fs", "ts",
        true, diffMap.size());
    SnapshotDiffReportOzone snapshotDiffReportOzone =
        snapshotDiffManager.createPageResponse(snapshotDiffJob, "vol",
            "buck", "fs", "ts",
            0, Integer.MAX_VALUE);
    Set<SnapshotDiffReport.DiffType> expectedOrder = new LinkedHashSet<>();
    expectedOrder.add(SnapshotDiffReport.DiffType.DELETE);
    expectedOrder.add(SnapshotDiffReport.DiffType.RENAME);
    expectedOrder.add(SnapshotDiffReport.DiffType.CREATE);
    expectedOrder.add(SnapshotDiffReport.DiffType.MODIFY);

    Set<SnapshotDiffReport.DiffType> actualOrder = new LinkedHashSet<>();
    for (DiffReportEntry entry :
        snapshotDiffReportOzone.getDiffList()) {
      actualOrder.add(entry.getType());

      long objectId = Long.parseLong(
          DFSUtilClient.bytes2String(entry.getSourcePath()).substring(4));
      assertEquals(diffMap.get(objectId), entry.getType());
    }
    assertEquals(expectedOrder, actualOrder);
  }

  private DiffReportEntry getTestDiffEntry(String jobId,
                                           int idx) throws IOException {
    return new DiffReportEntry(
        SnapshotDiffReport.DiffType.values()[idx %
            SnapshotDiffReport.DiffType.values().length],
        codecRegistry.asRawData(jobId + DELIMITER + idx));
  }

  /**
   * Testing generateDiffReport function by providing PersistentMap containing
   * objectId Map of diff keys to be checked with their corresponding key names.
   */
  @ParameterizedTest
  @CsvSource({"0,10,1000", "1,10,8", "1000,1000,10", "-1,1000,10000",
      "1,0,1000", "1,-1,1000"})
  public void testCreatePageResponse(int startIdx,
                                     int pageSize,
                                     int totalNumberOfRecords)
      throws IOException, RocksDBException {
    String testJobId = "jobId";
    String testJobId2 = "jobId2";

    IntStream.range(0, totalNumberOfRecords).boxed().forEach(idx -> {
      try {
        db.get().put(snapDiffReportTable,
            codecRegistry.asRawData(SnapshotDiffManager
                .getReportKeyForIndex(testJobId, idx)),
            codecRegistry.asRawData(getTestDiffEntry(testJobId, idx)));
        db.get().put(snapDiffReportTable,
            codecRegistry.asRawData(testJobId2 + DELIMITER + idx),
            codecRegistry.asRawData(getTestDiffEntry(testJobId2, idx)));
      } catch (IOException | RocksDBException e) {
        throw new RuntimeException(e);
      }
    });

    SnapshotDiffJob snapshotDiffJob = new SnapshotDiffJob(0, testJobId,
        JobStatus.DONE, "vol", "buck", "fs", "ts",
        true, totalNumberOfRecords);

    SnapshotDiffJob snapshotDiffJob2 = new SnapshotDiffJob(0, testJobId2,
        JobStatus.DONE, "vol", "buck", "fs", "ts",
        true, totalNumberOfRecords);

    db.get().put(snapDiffJobTable,
        codecRegistry.asRawData(testJobId),
        codecRegistry.asRawData(snapshotDiffJob));

    db.get().put(snapDiffJobTable,
        codecRegistry.asRawData(testJobId2),
        codecRegistry.asRawData(snapshotDiffJob2));

    if (pageSize <= 0 || startIdx < 0) {
      Assertions.assertThrows(IllegalArgumentException.class,
          () -> snapshotDiffManager.createPageResponse(snapshotDiffJob, "vol",
              "buck", "fs", "ts", startIdx, pageSize));
      return;
    }
    SnapshotDiffReportOzone snapshotDiffReportOzone =
        snapshotDiffManager.createPageResponse(snapshotDiffJob, "vol",
            "buck", "fs", "ts",
            startIdx, pageSize);
    int expectedTotalNumberOfRecords =
        Math.max(Math.min(pageSize, totalNumberOfRecords - startIdx), 0);
    assertEquals(snapshotDiffReportOzone.getDiffList().size(),
        expectedTotalNumberOfRecords);

    int idx = startIdx;
    for (DiffReportEntry entry : snapshotDiffReportOzone.getDiffList()) {
      assertEquals(getTestDiffEntry(testJobId, idx), entry);
      idx++;
    }
  }

  /**
   * Once a job is cancelled, it stays in the table until
   * SnapshotDiffCleanupService removes it.
   * Job response until that happens, is CANCELLED.
   */
  @Test
  public void testGetSnapshotDiffReportForCancelledJob() throws IOException {

    String volumeName = "vol-" + RandomStringUtils.randomNumeric(5);
    String bucketName = "bucket-" + RandomStringUtils.randomNumeric(5);

    String fromSnapshotName = "snap-" + RandomStringUtils.randomNumeric(5);
    String toSnapshotName = "snap-" + RandomStringUtils.randomNumeric(5);

    UUID fromSnapshotUUID = UUID.randomUUID();
    UUID toSnapshotUUID = UUID.randomUUID();

    setupMocksForRunningASnapDiff(volumeName, bucketName);

    setUpSnapshots(volumeName, bucketName, fromSnapshotName,
        toSnapshotName, fromSnapshotUUID, toSnapshotUUID);

    PersistentMap<String, SnapshotDiffJob> snapDiffJobMap =
        snapshotDiffManager.getSnapDiffJobTable();
    String diffJobKey = fromSnapshotUUID + DELIMITER + toSnapshotUUID;

    SnapshotDiffJob diffJob = snapDiffJobMap.get(diffJobKey);
    Assertions.assertNull(diffJob);


    SnapshotDiffManager spy = spy(snapshotDiffManager);
    doNothing().when(spy).generateSnapshotDiffReport(eq(diffJobKey),
        anyString(), eq(volumeName), eq(bucketName), eq(fromSnapshotName),
        eq(toSnapshotName), eq(false));

    // Submit a new job.
    SnapshotDiffResponse snapshotDiffResponse =
        spy.getSnapshotDiffReport(volumeName, bucketName, fromSnapshotName,
            toSnapshotName, 0, 0, false);

    assertEquals(JobStatus.IN_PROGRESS,
        snapshotDiffResponse.getJobStatus());

    // Cancel the job.
    spy.cancelSnapshotDiff(volumeName, bucketName,
        fromSnapshotName, toSnapshotName);

    // Job status should be cancelled until the cleanup
    // service removes the job from the table.
    snapshotDiffResponse = spy.getSnapshotDiffReport(volumeName, bucketName,
        fromSnapshotName, toSnapshotName, 0, 0, false);

    assertEquals(JobStatus.CANCELLED,
        snapshotDiffResponse.getJobStatus());

    // Check snapDiffJobTable.
    diffJob = snapDiffJobMap.get(diffJobKey);
    assertNotNull(diffJob);
    assertEquals(JobStatus.CANCELLED,
        diffJob.getStatus());

    // Response should still be cancelled.
    snapshotDiffResponse = spy.getSnapshotDiffReport(volumeName, bucketName,
        fromSnapshotName, toSnapshotName, 0, 0, false);

    assertEquals(JobStatus.CANCELLED,
        snapshotDiffResponse.getJobStatus());

    // Check snapDiffJobTable.
    diffJob = snapDiffJobMap.get(diffJobKey);
    assertNotNull(diffJob);
    assertEquals(JobStatus.CANCELLED,
        diffJob.getStatus());
  }

  private static Stream<Arguments> snapDiffCancelFailureScenarios() {
    return Stream.of(
        Arguments.of(JobStatus.IN_PROGRESS,
            JobCancelResult.CANCELLATION_SUCCESS, true),
        Arguments.of(JobStatus.CANCELLED,
            JobCancelResult.JOB_ALREADY_CANCELLED, true),
        Arguments.of(JobStatus.DONE,
            JobCancelResult.JOB_DONE, false),
        Arguments.of(JobStatus.QUEUED,
            JobCancelResult.INVALID_STATUS_TRANSITION, false),
        Arguments.of(JobStatus.FAILED,
            JobCancelResult.INVALID_STATUS_TRANSITION, false),
        Arguments.of(JobStatus.REJECTED,
            JobCancelResult.INVALID_STATUS_TRANSITION, false)
    );
  }

  @ParameterizedTest
  @MethodSource("snapDiffCancelFailureScenarios")
  public void testSnapshotDiffCancelFailure(JobStatus jobStatus,
                                            JobCancelResult cancelResult,
                                            boolean jobIsCancelled)
      throws IOException {

    String volumeName = "vol-" + RandomStringUtils.randomNumeric(5);
    String bucketName = "bucket-" + RandomStringUtils.randomNumeric(5);

    String fromSnapshotName = "snap-" + RandomStringUtils.randomNumeric(5);
    String toSnapshotName = "snap-" + RandomStringUtils.randomNumeric(5);

    UUID fromSnapshotUUID = UUID.randomUUID();
    UUID toSnapshotUUID = UUID.randomUUID();

    setupMocksForRunningASnapDiff(volumeName, bucketName);

    setUpSnapshots(volumeName, bucketName, fromSnapshotName,
        toSnapshotName, fromSnapshotUUID, toSnapshotUUID);

    PersistentMap<String, SnapshotDiffJob> snapDiffJobMap =
        snapshotDiffManager.getSnapDiffJobTable();
    String diffJobKey = fromSnapshotUUID + DELIMITER + toSnapshotUUID;

    String jobId = UUID.randomUUID().toString();
    SnapshotDiffJob snapshotDiffJob = new SnapshotDiffJob(0L,
        jobId, jobStatus, volumeName, bucketName,
        fromSnapshotName, toSnapshotName, true, 10);

    snapDiffJobMap.put(diffJobKey, snapshotDiffJob);

    SnapshotDiffResponse snapshotDiffResponse = snapshotDiffManager
        .cancelSnapshotDiff(volumeName, bucketName,
            fromSnapshotName, toSnapshotName);

    assertEquals(cancelResult, snapshotDiffResponse.getJobCancelResult());

    if (jobIsCancelled) {
      assertEquals(JobStatus.CANCELLED, snapshotDiffResponse.getJobStatus());
    }
  }

  @Test
  public void testCancelNewSnapshotDiff() throws IOException {
    String volumeName = "vol-" + RandomStringUtils.randomNumeric(5);
    String bucketName = "bucket-" + RandomStringUtils.randomNumeric(5);

    String fromSnapshotName = "snap-" + RandomStringUtils.randomNumeric(5);
    String toSnapshotName = "snap-" + RandomStringUtils.randomNumeric(5);

    UUID fromSnapshotUUID = UUID.randomUUID();
    UUID toSnapshotUUID = UUID.randomUUID();

    setupMocksForRunningASnapDiff(volumeName, bucketName);

    setUpSnapshots(volumeName, bucketName, fromSnapshotName,
        toSnapshotName, fromSnapshotUUID, toSnapshotUUID);

    SnapshotDiffResponse snapshotDiffResponse = snapshotDiffManager
        .cancelSnapshotDiff(volumeName, bucketName,
            fromSnapshotName, toSnapshotName);

    // The job doesn't exist on the SnapDiffJob table and
    // trying to cancel it should lead to NEW_JOB cancel result.
    assertEquals(JobCancelResult.NEW_JOB,
        snapshotDiffResponse.getJobCancelResult());
  }

  private static Stream<Arguments> listSnapshotDiffJobsScenarios() {
    return Stream.of(
        Arguments.of("queued", false, false),
        Arguments.of("done", false, false),
        Arguments.of("in_progress", false, true),
        Arguments.of("queued", true, true),
        Arguments.of("done", true, true),
        Arguments.of("in_progress", true, true),
        Arguments.of("invalid", true, true),
        Arguments.of("", true, true)
    );
  }

  @ParameterizedTest
  @MethodSource("listSnapshotDiffJobsScenarios")
  public void testListSnapshotDiffJobs(String jobStatus,
                                       boolean listAll,
                                       boolean containsJob)
      throws IOException {
    String volumeName = "vol-" + RandomStringUtils.randomNumeric(5);
    String bucketName = "bucket-" + RandomStringUtils.randomNumeric(5);
    String fromSnapshotName = "snap-" + RandomStringUtils.randomNumeric(5);
    String toSnapshotName = "snap-" + RandomStringUtils.randomNumeric(5);

    UUID fromSnapshotUUID = UUID.randomUUID();
    UUID toSnapshotUUID = UUID.randomUUID();

    setUpSnapshots(volumeName, bucketName, fromSnapshotName,
        toSnapshotName, fromSnapshotUUID, toSnapshotUUID);

    PersistentMap<String, SnapshotDiffJob> snapDiffJobMap =
        snapshotDiffManager.getSnapDiffJobTable();
    String diffJobKey = fromSnapshotUUID + DELIMITER + toSnapshotUUID;

    SnapshotDiffJob diffJob = snapDiffJobMap.get(diffJobKey);
    assertNull(diffJob);

    // There are no jobs in the table, therefore
    // the response list should be empty.
    List<SnapshotDiffJob> jobList = snapshotDiffManager
        .getSnapshotDiffJobList(volumeName, bucketName, jobStatus, listAll);
    assertTrue(jobList.isEmpty());

    SnapshotDiffManager spy = spy(snapshotDiffManager);
    doNothing().when(spy).generateSnapshotDiffReport(eq(diffJobKey),
        anyString(), eq(volumeName), eq(bucketName), eq(fromSnapshotName),
        eq(toSnapshotName), eq(false));

    // SnapshotDiffReport
    SnapshotDiffResponse snapshotDiffResponse =
        spy.getSnapshotDiffReport(volumeName, bucketName, fromSnapshotName,
            toSnapshotName, 0, 0, false);

    assertEquals(SnapshotDiffResponse.JobStatus.IN_PROGRESS,
        snapshotDiffResponse.getJobStatus());

    diffJob = snapDiffJobMap.get(diffJobKey);
    assertNotNull(diffJob);
    assertEquals(SnapshotDiffResponse.JobStatus.IN_PROGRESS,
        diffJob.getStatus());

    jobList = snapshotDiffManager
        .getSnapshotDiffJobList(volumeName, bucketName, jobStatus, listAll);

    // When listAll is true, jobStatus is ignored.
    // If the job is IN_PROGRESS or listAll is used,
    // there should be a response.
    // Otherwise, response list should be empty.
    if (containsJob) {
      assertTrue(jobList.contains(diffJob));
    } else {
      assertTrue(jobList.isEmpty());
    }
  }

  @Test
  public void testListSnapDiffWithInvalidStatus() throws IOException {
    String volumeName = "vol-" + RandomStringUtils.randomNumeric(5);
    String bucketName = "bucket-" + RandomStringUtils.randomNumeric(5);
    String fromSnapshotName = "snap-" + RandomStringUtils.randomNumeric(5);
    String toSnapshotName = "snap-" + RandomStringUtils.randomNumeric(5);

    UUID fromSnapshotUUID = UUID.randomUUID();
    UUID toSnapshotUUID = UUID.randomUUID();

    setUpSnapshots(volumeName, bucketName, fromSnapshotName,
        toSnapshotName, fromSnapshotUUID, toSnapshotUUID);

    String diffJobKey = fromSnapshotUUID + DELIMITER + toSnapshotUUID;
    SnapshotDiffManager spy = spy(snapshotDiffManager);

    doNothing().when(spy).generateSnapshotDiffReport(eq(diffJobKey),
        anyString(), eq(volumeName), eq(bucketName), eq(fromSnapshotName),
        eq(toSnapshotName), eq(false));

    spy.getSnapshotDiffReport(volumeName, bucketName, fromSnapshotName,
            toSnapshotName, 0, 0, false);

    // Invalid status, without listAll true, results in an exception.
    assertThrows(IOException.class, () -> snapshotDiffManager
        .getSnapshotDiffJobList(volumeName, bucketName, "invalid", false));
  }

  @Test
  public void testGenerateDiffReportWhenThereInEntry() {
    PersistentMap<byte[], SnapshotDiffObject> objectIdToDiffObject =
        new StubbedPersistentMap<>();
    PersistentMap<byte[], byte[]> oldObjIdToKeyMap =
        new StubbedPersistentMap<>();
    PersistentMap<byte[], byte[]> newObjIdToKeyMap =
        new StubbedPersistentMap<>();

    long totalDiffEntries = snapshotDiffManager.generateDiffReport("jobId",
        keyInfoTable,
        keyInfoTable,
        null,
        null,
        objectIdToDiffObject,
        oldObjIdToKeyMap,
        newObjIdToKeyMap,
        "volume",
        "bucket",
        "fromSnapshot",
        "toSnapshot",
        false,
        Optional.empty(),
        Optional.empty());

    assertEquals(0, totalDiffEntries);
  }

  @Test
  public void testGenerateDiffReportFailure() throws IOException {
    String volumeName = "vol-" + RandomStringUtils.randomNumeric(5);
    String bucketName = "bucket-" + RandomStringUtils.randomNumeric(5);
    String fromSnapshotName = "snap-" + RandomStringUtils.randomNumeric(5);
    String toSnapshotName = "snap-" + RandomStringUtils.randomNumeric(5);

    PersistentMap<byte[], SnapshotDiffObject> objectIdToDiffObject =
        new SnapshotTestUtils.StubbedPersistentMap<>();
    PersistentMap<byte[], byte[]> oldObjIdToKeyMap =
        new StubbedPersistentMap<>();
    PersistentMap<byte[], byte[]> newObjIdToKeyMap =
        new StubbedPersistentMap<>();
    objectIdToDiffObject.put(codecRegistry.asRawData("randomKey"),
        new SnapshotDiffObjectBuilder(1L).build());

    SnapshotDiffManager spy = spy(snapshotDiffManager);
    doReturn(true).when(spy)
        .areDiffJobAndSnapshotsActive(volumeName, bucketName,
            fromSnapshotName, toSnapshotName);

    IllegalStateException exception = assertThrows(IllegalStateException.class,
        () -> spy.generateDiffReport("jobId",
            keyInfoTable,
            keyInfoTable,
            null,
            null,
            objectIdToDiffObject,
            oldObjIdToKeyMap,
            newObjIdToKeyMap,
            volumeName,
            bucketName,
            fromSnapshotName,
            toSnapshotName,
            false,
            Optional.empty(),
            Optional.empty())
    );
    assertEquals("Old and new key name both are null",
        exception.getMessage());
  }

  /**
   * Tests that IN_PROGRESS jobs are submitted to the executor on the service
   * startup.
   */
  @Test
  public void testLoadJobsOnStartUp() throws Exception {
    for (int i = 0; i < snapshotInfoList.size(); i++) {
      uploadSnapshotDiffJobToDb(snapshotInfo, snapshotInfoList.get(i),
          snapDiffJobs.get(i));
    }

    SnapshotDiffManager spy = spy(snapshotDiffManager);

    doAnswer(invocation -> {
          SnapshotDiffJob diffJob = getSnapshotDiffJobFromDb(snapshotInfo,
              snapshotInfoList.get(1));
          diffJob.setTotalDiffEntries(1L);
          diffJob.setStatus(DONE);
          uploadSnapshotDiffJobToDb(snapshotInfo,
              snapshotInfoList.get(1),
              diffJob);
          return null;
        }
    ).when(spy).generateSnapshotDiffReport(anyString(), anyString(),
        eq(VOLUME_NAME), eq(BUCKET_NAME), eq(snapshotInfo.getName()),
        eq(snapshotInfoList.get(1).getName()), eq(false));

    spy.loadJobsOnStartUp();

    // Wait for sometime to make sure that job finishes.
    Thread.sleep(1000L);

    SnapshotDiffJob snapDiffJob = getSnapshotDiffJobFromDb(snapshotInfo,
        snapshotInfoList.get(1));

    assertEquals(DONE, snapDiffJob.getStatus());
    assertEquals(1L, snapDiffJob.getTotalDiffEntries());
  }

  private SnapshotDiffJob getSnapshotDiffJobFromDb(SnapshotInfo fromSnapshot,
                                                   SnapshotInfo toSnapshot)
      throws IOException, RocksDBException {
    String jobKey = generateSnapDiffJobKey.apply(fromSnapshot, toSnapshot);

    byte[] bytes = db.get()
        .get(snapDiffJobTable, codecRegistry.asRawData(jobKey));
    return codecRegistry.asObject(bytes, SnapshotDiffJob.class);
  }

  private void uploadSnapshotDiffJobToDb(SnapshotInfo fromSnapshot,
                                         SnapshotInfo toSnapshot,
                                         SnapshotDiffJob diffJob)
      throws IOException, RocksDBException {
    String jobKey = generateSnapDiffJobKey.apply(fromSnapshot, toSnapshot);

    byte[] keyBytes = codecRegistry.asRawData(jobKey);
    byte[] jobBytes = codecRegistry.asRawData(diffJob);
    db.get().put(snapDiffJobTable, keyBytes, jobBytes);
  }

  private static Stream<Arguments> threadPoolFullScenarios() {
    return Stream.of(
        Arguments.of("When there is a wait time between job batches",
            500L, 45, 0),
        Arguments.of("When there is no wait time between job batches",
            0L, 20, 25)
    );
  }

  @ParameterizedTest(name = "{0}")
  @MethodSource("threadPoolFullScenarios")
  public void testThreadPoolIsFull(String description,
                                   long waitBetweenBatches,
                                   int expectInProgressJobsCount,
                                   int expectRejectedJobsCount)
      throws Exception {
    ExecutorService executorService = new ThreadPoolExecutor(100, 100, 0,
        TimeUnit.MILLISECONDS, new SynchronousQueue<>()
    );

    List<SnapshotInfo> snapshotInfos = new ArrayList<>();

    for (int i = 0; i < 10; i++) {
      UUID snapshotId = UUID.randomUUID();
      String snapshotName = "snap-" + snapshotId;
      SnapshotInfo snapInfo = new SnapshotInfo.Builder()
          .setSnapshotId(snapshotId)
          .setVolumeName(VOLUME_NAME)
          .setBucketName(BUCKET_NAME)
          .setName(snapshotName)
          .setSnapshotPath("fromSnapshotPath")
          .setCheckpointDir("fromSnapshotCheckpointDir")
          .build();
      snapshotInfos.add(snapInfo);

      when(snapshotInfoTable.get(getTableKey(VOLUME_NAME, BUCKET_NAME,
          snapshotName))).thenReturn(snapInfo);
    }

    SnapshotDiffManager spy = spy(snapshotDiffManager);

    for (int i = 0; i < snapshotInfos.size(); i++) {
      for (int j = i + 1; j < snapshotInfos.size(); j++) {
        String fromSnapshotName = snapshotInfos.get(i).getName();
        String toSnapshotName = snapshotInfos.get(j).getName();

        doAnswer(invocation -> {
          Thread.sleep(250L);
          return null;
        }).when(spy).generateSnapshotDiffReport(anyString(), anyString(),
            eq(VOLUME_NAME), eq(BUCKET_NAME), eq(fromSnapshotName),
            eq(toSnapshotName), eq(false));
      }
    }

    List<Future<SnapshotDiffResponse>> futures = new ArrayList<>();
    for (int i = 0; i < snapshotInfos.size(); i++) {
      for (int j = i + 1; j < snapshotInfos.size(); j++) {
        String fromSnapshotName = snapshotInfos.get(i).getName();
        String toSnapshotName = snapshotInfos.get(j).getName();

        Future<SnapshotDiffResponse> future = executorService.submit(
            () -> submitJob(spy, fromSnapshotName, toSnapshotName));
        futures.add(future);
      }
      Thread.sleep(waitBetweenBatches);
    }

    // Wait to make sure that all jobs finish before assertion.
    Thread.sleep(1000L);
    int inProgressJobsCount = 0;
    int rejectedJobsCount = 0;

    for (Future<SnapshotDiffResponse> future : futures) {
      SnapshotDiffResponse response = future.get();
      if (response.getJobStatus() == IN_PROGRESS) {
        inProgressJobsCount++;
      } else if (response.getJobStatus() == REJECTED) {
        rejectedJobsCount++;
      } else {
        throw new IllegalStateException("Unexpected job status.");
      }
    }

    assertEquals(expectInProgressJobsCount, inProgressJobsCount);
    assertEquals(expectRejectedJobsCount, rejectedJobsCount);

    int notFoundJobs = 0;
    for (int i = 0; i < snapshotInfos.size(); i++) {
      for (int j = i + 1; j < snapshotInfos.size(); j++) {
        SnapshotDiffJob diffJob =
            getSnapshotDiffJobFromDb(snapshotInfos.get(i),
                snapshotInfos.get(j));
        if (diffJob == null) {
          notFoundJobs++;
        }
      }
    }

    // assert that rejected jobs were removed from the job table as well.
    assertEquals(expectRejectedJobsCount, notFoundJobs);
    executorService.shutdown();
  }

  private SnapshotDiffResponse submitJob(SnapshotDiffManager diffManager,
                                         String fromSnapshotName,
                                         String toSnapshotName) {
    try {
      return diffManager.getSnapshotDiffReport(VOLUME_NAME, BUCKET_NAME,
          fromSnapshotName, toSnapshotName, 0, 1000, false);
    } catch (IOException exception) {
      throw new RuntimeException(exception);
    }
  }

  private void setUpSnapshots(String volumeName, String bucketName,
                              String fromSnapshotName, String toSnapshotName,
                              UUID fromSnapshotUUID, UUID toSnapshotUUID)
      throws IOException {


    SnapshotInfo fromSnapshotInfo =
        getSnapshotInfoInstance(volumeName, bucketName,
            fromSnapshotName, fromSnapshotUUID);
    SnapshotInfo toSnapshotInfo =
        getSnapshotInfoInstance(volumeName, bucketName,
            toSnapshotName, toSnapshotUUID);

    String fromSnapKey = getTableKey(volumeName, bucketName, fromSnapshotName);
    String toSnapKey = getTableKey(volumeName, bucketName, toSnapshotName);

    when(snapshotInfoTable.get(fromSnapKey)).thenReturn(fromSnapshotInfo);
    when(snapshotInfoTable.get(toSnapKey)).thenReturn(toSnapshotInfo);
  }

  private SnapshotInfo getSnapshotInfoInstance(String volumeName,
                                               String bucketName,
                                               String snapshotName,
                                               UUID snapshotUUID) {
    SnapshotInfo info = SnapshotInfo.newInstance(volumeName, bucketName,
        snapshotName, snapshotUUID, System.currentTimeMillis());
    info.setSnapshotStatus(SnapshotInfo.SnapshotStatus.SNAPSHOT_ACTIVE);
    return info;
  }

  private void setupMocksForRunningASnapDiff(
      String volumeName, String bucketName)
      throws IOException {
    Map<BucketLayout, String> keyTableMap = new HashMap<>();
    keyTableMap.put(BucketLayout.FILE_SYSTEM_OPTIMIZED,
        OmMetadataManagerImpl.FILE_TABLE);
    keyTableMap.put(BucketLayout.OBJECT_STORE,
        OmMetadataManagerImpl.KEY_TABLE);
    keyTableMap.put(BucketLayout.LEGACY,
        OmMetadataManagerImpl.KEY_TABLE);

    for (Map.Entry<BucketLayout, String> entry : keyTableMap.entrySet()) {
      when(omMetadataManager.getKeyTable(entry.getKey()))
          .thenReturn(keyInfoTable);
      when(omMetadataManager.getKeyTable(entry.getKey()).getName())
          .thenReturn(entry.getValue());
    }

    UserGroupInformation ugi = UserGroupInformation.getCurrentUser();
    OmBucketInfo bucketInfo = OmBucketInfo.newBuilder()
        .setVolumeName(volumeName)
        .setBucketName(bucketName)
        .setBucketLayout(BucketLayout.FILE_SYSTEM_OPTIMIZED)
        .setOwner(ugi.getShortUserName())
        .build();

    String bucketKey = omMetadataManager.getBucketKey(volumeName, bucketName);
    when(bucketInfoTable.get(bucketKey)).thenReturn(bucketInfo);
  }

  @Test
  public void testGetSnapshotDiffReportHappyCase() throws Exception {
    SnapshotInfo fromSnapInfo = snapshotInfo;
    SnapshotInfo toSnapInfo = snapshotInfoList.get(0);

    Set<String> testDeltaFiles = new HashSet<>();

    SnapshotDiffManager spy = spy(snapshotDiffManager);

    doReturn(testDeltaFiles).when(spy).getDeltaFiles(any(OmSnapshot.class),
        any(OmSnapshot.class), anyList(), eq(fromSnapInfo), eq(toSnapInfo),
        eq(false), anyMap(), anyString());

    doReturn(testDeltaFiles).when(spy)
        .getSSTFileListForSnapshot(any(OmSnapshot.class), anyList());

    doNothing().when(spy).addToObjectIdMap(eq(keyInfoTable), eq(keyInfoTable),
        any(), anyBoolean(), any(), any(), any(), any(), any(), anyMap());
    doNothing().when(spy).checkReportsIntegrity(any(), anyInt(), anyInt());

    doReturn(10L).when(spy).generateDiffReport(anyString(),
        any(), any(), any(), any(), any(), any(), any(),
        anyString(), anyString(), anyString(), anyString(), anyBoolean(),
        any(), any());
    doReturn(LEGACY).when(spy).getBucketLayout(VOLUME_NAME, BUCKET_NAME,
        omMetadataManager);

    spy.getSnapshotDiffReport(VOLUME_NAME, BUCKET_NAME, fromSnapInfo.getName(),
        toSnapInfo.getName(), 0, 1000, false);

    Thread.sleep(1000L);
    spy.getSnapshotDiffReport(VOLUME_NAME, BUCKET_NAME, fromSnapInfo.getName(),
        toSnapInfo.getName(), 0, 1000, false);

    SnapshotDiffJob snapDiffJob = getSnapshotDiffJobFromDb(fromSnapInfo,
        toSnapInfo);
    assertEquals(DONE, snapDiffJob.getStatus());
    assertEquals(10L, snapDiffJob.getTotalDiffEntries());
  }

  /**
   * Tests that only QUEUED jobs are submitted to the executor and rest are
   * short-circuited based on previous one.
   */
  @Disabled
  @Test
  public void testGetSnapshotDiffReportJob() throws Exception {
    for (int i = 0; i < jobStatuses.size(); i++) {
      uploadSnapshotDiffJobToDb(snapshotInfo, snapshotInfoList.get(i),
          snapDiffJobs.get(i));
    }

    SnapshotDiffManager spy = spy(snapshotDiffManager);

    doAnswer(invocation -> {
          SnapshotDiffJob diffJob = getSnapshotDiffJobFromDb(snapshotInfo,
              snapshotInfoList.get(0));
          diffJob.setTotalDiffEntries(1L);
          diffJob.setStatus(DONE);
          uploadSnapshotDiffJobToDb(snapshotInfo,
              snapshotInfoList.get(0),
              diffJob);
          return null;
        }
    ).when(spy).generateSnapshotDiffReport(anyString(), anyString(),
        eq(VOLUME_NAME), eq(BUCKET_NAME), eq(snapshotInfo.getName()),
        eq(snapshotInfoList.get(0).getName()), eq(false));

    for (int i = 0; i < snapshotInfoList.size(); i++) {
      SnapshotDiffResponse snapshotDiffReport =
          spy.getSnapshotDiffReport(VOLUME_NAME, BUCKET_NAME,
              snapshotInfo.getName(), snapshotInfoList.get(i).getName(), 0,
              1000,
              false);
      SnapshotDiffJob diffJob = snapDiffJobs.get(i);
      if (diffJob.getStatus() == QUEUED) {
        assertEquals(IN_PROGRESS, snapshotDiffReport.getJobStatus());
      } else {
        assertEquals(diffJob.getStatus(), snapshotDiffReport.getJobStatus());
      }
    }
  }
}<|MERGE_RESOLUTION|>--- conflicted
+++ resolved
@@ -499,14 +499,9 @@
       SnapshotInfo fromSnapshotInfo = getMockedSnapshotInfo(snap1);
       SnapshotInfo toSnapshotInfo = getMockedSnapshotInfo(snap1);
       when(jobTableIterator.isValid()).thenReturn(false);
-<<<<<<< HEAD
-      Set<String> deltaFiles = spy.getDeltaFiles(
+      Set<String> deltaFiles = snapshotDiffManager.getDeltaFiles(
           fromSnapshot,
           toSnapshot,
-=======
-      Set<String> deltaFiles = snapshotDiffManager.getDeltaFiles(
-          snapshotCache.get(snap1.toString()),
-          snapshotCache.get(snap2.toString()),
           Arrays.asList("cf1", "cf2"),
           fromSnapshotInfo,
           toSnapshotInfo,
@@ -559,13 +554,19 @@
               any(DifferSnapshotInfo.class),
               anyString());
 
+      ReferenceCounted<IOmMetadataReader, SnapshotCache> rcFromSnapshot =
+          snapshotCache.get(snap1.toString());
+      ReferenceCounted<IOmMetadataReader, SnapshotCache> rcToSnapshot =
+          snapshotCache.get(snap2.toString());
+      OmSnapshot fromSnapshot = (OmSnapshot) rcFromSnapshot.get();
+      OmSnapshot toSnapshot = (OmSnapshot) rcToSnapshot.get();
+
       SnapshotInfo fromSnapshotInfo = getMockedSnapshotInfo(snap1);
       SnapshotInfo toSnapshotInfo = getMockedSnapshotInfo(snap1);
       when(jobTableIterator.isValid()).thenReturn(false);
       Set<String> deltaFiles = snapshotDiffManager.getDeltaFiles(
-          snapshotCache.get(snap1.toString()),
-          snapshotCache.get(snap2.toString()),
->>>>>>> 2bb89c10
+          fromSnapshot,
+          toSnapshot,
           Arrays.asList("cf1", "cf2"),
           fromSnapshotInfo,
           toSnapshotInfo,
