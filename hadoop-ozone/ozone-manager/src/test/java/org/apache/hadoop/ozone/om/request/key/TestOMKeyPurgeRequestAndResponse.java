/**
 * Licensed to the Apache Software Foundation (ASF) under one
 * or more contributor license agreements.  See the NOTICE file
 * distributed with this work for additional information
 * regarding copyright ownership.  The ASF licenses this file
 * to you under the Apache License, Version 2.0 (the
 * "License"); you may not use this file except in compliance
 * with the License.  You may obtain a copy of the License at
 * <p>
 * http://www.apache.org/licenses/LICENSE-2.0
 * <p>
 * Unless required by applicable law or agreed to in writing, software
 * distributed under the License is distributed on an "AS IS" BASIS,
 * WITHOUT WARRANTIES OR CONDITIONS OF ANY KIND, either express or implied.
 * See the License for the specific language governing permissions and
 * limitations under the License.
 */

package org.apache.hadoop.ozone.om.request.key;

import java.io.IOException;
import java.util.ArrayList;
import java.util.List;
import java.util.UUID;

import org.apache.hadoop.ozone.om.IOmMetadataReader;
import org.apache.hadoop.ozone.om.OmSnapshot;
import org.apache.hadoop.ozone.om.helpers.SnapshotInfo;
import org.apache.hadoop.ozone.om.request.OMRequestTestUtils;
import org.apache.hadoop.ozone.om.request.snapshot.OMSnapshotCreateRequest;
import org.apache.hadoop.ozone.om.request.snapshot.TestOMSnapshotCreateRequest;
import org.apache.hadoop.ozone.om.response.snapshot.OMSnapshotCreateResponse;
import org.apache.hadoop.ozone.om.snapshot.ReferenceCounted;
import org.apache.hadoop.ozone.om.snapshot.SnapshotCache;
import org.junit.Assert;
import org.junit.Test;

import org.apache.hadoop.ozone.om.response.key.OMKeyPurgeResponse;
import org.apache.hadoop.ozone.protocol.proto.OzoneManagerProtocolProtos.DeletedKeys;
import org.apache.hadoop.ozone.protocol.proto.OzoneManagerProtocolProtos.OMRequest;
import org.apache.hadoop.ozone.protocol.proto.OzoneManagerProtocolProtos.OMResponse;
import org.apache.hadoop.ozone.protocol.proto.OzoneManagerProtocolProtos.PurgeKeysRequest;
import org.apache.hadoop.ozone.protocol.proto.OzoneManagerProtocolProtos.PurgeKeysResponse;
import org.apache.hadoop.ozone.protocol.proto.OzoneManagerProtocolProtos.Status;
import org.apache.hadoop.ozone.protocol.proto.OzoneManagerProtocolProtos.Type;
import org.apache.hadoop.hdds.utils.db.BatchOperation;
import org.junit.jupiter.api.Assertions;

import static org.apache.hadoop.ozone.om.OmSnapshotManager.getSnapshotPrefix;
import static org.mockito.ArgumentMatchers.any;
import static org.mockito.Mockito.when;

/**
 * Tests {@link OMKeyPurgeRequest} and {@link OMKeyPurgeResponse}.
 */
public class TestOMKeyPurgeRequestAndResponse extends TestOMKeyRequest {

  private int numKeys = 10;

  /**
   * Creates volume, bucket and key entries and adds to OM DB and then
   * deletes these keys to move them to deletedKeys table.
   */
  private List<String> createAndDeleteKeys(Integer trxnIndex, String bucket)
      throws Exception {
    if (bucket == null) {
      bucket = bucketName;
    }
    // Add volume, bucket and key entries to OM DB.
    OMRequestTestUtils.addVolumeAndBucketToDB(volumeName, bucket,
        omMetadataManager);

    List<String> ozoneKeyNames = new ArrayList<>(numKeys);
    for (int i = 1; i <= numKeys; i++) {
      String key = keyName + "-" + i;
      OMRequestTestUtils.addKeyToTable(false, false, volumeName, bucket,
          key, clientID, replicationType, replicationFactor, trxnIndex++,
          omMetadataManager);
      ozoneKeyNames.add(omMetadataManager.getOzoneKey(
          volumeName, bucket, key));
    }

    List<String> deletedKeyNames = new ArrayList<>(numKeys);
    for (String ozoneKey : ozoneKeyNames) {
      String deletedKeyName = OMRequestTestUtils.deleteKey(
          ozoneKey, omMetadataManager, trxnIndex++);
      deletedKeyNames.add(deletedKeyName);
    }

    return deletedKeyNames;
  }

  /**
   * Create OMRequest which encapsulates DeleteKeyRequest.
   * @return OMRequest
   */
  private OMRequest createPurgeKeysRequest(List<String> deletedKeys,
       String snapshotDbKey) {
    DeletedKeys deletedKeysInBucket = DeletedKeys.newBuilder()
        .setVolumeName(volumeName)
        .setBucketName(bucketName)
        .addAllKeys(deletedKeys)
        .build();
    PurgeKeysRequest.Builder purgeKeysRequest = PurgeKeysRequest.newBuilder()
        .addDeletedKeys(deletedKeysInBucket);

    if (snapshotDbKey != null) {
      purgeKeysRequest.setSnapshotTableKey(snapshotDbKey);
    }
    purgeKeysRequest.build();

    return OMRequest.newBuilder()
        .setPurgeKeysRequest(purgeKeysRequest)
        .setCmdType(Type.PurgeKeys)
        .setClientId(UUID.randomUUID().toString())
        .build();
  }

  /**
   * Create snapshot and checkpoint directory.
   */
  private SnapshotInfo createSnapshot(String snapshotName) throws Exception {
    when(ozoneManager.isAdmin(any())).thenReturn(true);
    BatchOperation batchOperation = omMetadataManager.getStore()
        .initBatchOperation();
    OMRequest omRequest = OMRequestTestUtils
        .createSnapshotRequest(volumeName, bucketName, snapshotName);
    // Pre-Execute OMSnapshotCreateRequest.
    OMSnapshotCreateRequest omSnapshotCreateRequest =
        TestOMSnapshotCreateRequest.doPreExecute(omRequest, ozoneManager);

    // validateAndUpdateCache OMSnapshotCreateResponse.
    OMSnapshotCreateResponse omClientResponse = (OMSnapshotCreateResponse)
        omSnapshotCreateRequest.validateAndUpdateCache(ozoneManager, 1L,
            ozoneManagerDoubleBufferHelper);
    // Add to batch and commit to DB.
    omClientResponse.addToDBBatch(omMetadataManager, batchOperation);
    omMetadataManager.getStore().commitBatchOperation(batchOperation);
    batchOperation.close();

    String key = SnapshotInfo.getTableKey(volumeName,
        bucketName, snapshotName);
    SnapshotInfo snapshotInfo =
        omMetadataManager.getSnapshotInfoTable().get(key);
    Assertions.assertNotNull(snapshotInfo);
    return snapshotInfo;
  }

  private OMRequest preExecute(OMRequest originalOmRequest) throws IOException {
    OMKeyPurgeRequest omKeyPurgeRequest =
        new OMKeyPurgeRequest(originalOmRequest);

    OMRequest modifiedOmRequest = omKeyPurgeRequest.preExecute(ozoneManager);

    // Will not be equal, as UserInfo will be set.
    Assert.assertNotEquals(originalOmRequest, modifiedOmRequest);

    return modifiedOmRequest;
  }

  @Test
  public void testValidateAndUpdateCache() throws Exception {
    // Create and Delete keys. The keys should be moved to DeletedKeys table
    List<String> deletedKeyNames = createAndDeleteKeys(1, null);

    // The keys should be present in the DeletedKeys table before purging
    for (String deletedKey : deletedKeyNames) {
      Assert.assertTrue(omMetadataManager.getDeletedTable().isExist(
          deletedKey));
    }

    // Create PurgeKeysRequest to purge the deleted keys
    OMRequest omRequest = createPurgeKeysRequest(deletedKeyNames, null);

    OMRequest preExecutedRequest = preExecute(omRequest);
    OMKeyPurgeRequest omKeyPurgeRequest =
        new OMKeyPurgeRequest(preExecutedRequest);

    omKeyPurgeRequest.validateAndUpdateCache(ozoneManager, 100L,
        ozoneManagerDoubleBufferHelper);

    OMResponse omResponse = OMResponse.newBuilder()
        .setPurgeKeysResponse(PurgeKeysResponse.getDefaultInstance())
        .setCmdType(Type.PurgeKeys)
        .setStatus(Status.OK)
        .build();

    try (BatchOperation batchOperation =
        omMetadataManager.getStore().initBatchOperation()) {

      OMKeyPurgeResponse omKeyPurgeResponse = new OMKeyPurgeResponse(
          omResponse, deletedKeyNames, null, null);
      omKeyPurgeResponse.addToDBBatch(omMetadataManager, batchOperation);

      // Do manual commit and see whether addToBatch is successful or not.
      omMetadataManager.getStore().commitBatchOperation(batchOperation);
    }

    // The keys should not exist in the DeletedKeys table
    for (String deletedKey : deletedKeyNames) {
      Assert.assertFalse(omMetadataManager.getDeletedTable().isExist(
          deletedKey));
    }
  }

  @Test
  public void testKeyPurgeInSnapshot() throws Exception {
    // Create and Delete keys. The keys should be moved to DeletedKeys table
    List<String> deletedKeyNames = createAndDeleteKeys(1, null);

    SnapshotInfo snapInfo = createSnapshot("snap1");
    // The keys should be not present in the active Db's deletedTable
    for (String deletedKey : deletedKeyNames) {
      Assert.assertFalse(omMetadataManager.getDeletedTable().isExist(
          deletedKey));
    }

    SnapshotInfo fromSnapshotInfo = new SnapshotInfo.Builder()
        .setVolumeName(volumeName)
        .setBucketName(bucketName)
        .setName("snap1")
        .build();

    ReferenceCounted<IOmMetadataReader, SnapshotCache> rcOmSnapshot =
        ozoneManager.getOmSnapshotManager().checkForSnapshot(
            fromSnapshotInfo.getVolumeName(),
            fromSnapshotInfo.getBucketName(),
            getSnapshotPrefix(fromSnapshotInfo.getName()),
            true);
    OmSnapshot omSnapshot = (OmSnapshot) rcOmSnapshot.get();

    // The keys should be present in the snapshot's deletedTable
    for (String deletedKey : deletedKeyNames) {
      Assert.assertTrue(omSnapshot.getMetadataManager()
          .getDeletedTable().isExist(deletedKey));
    }

    // Create PurgeKeysRequest to purge the deleted keys
    OMRequest omRequest = createPurgeKeysRequest(deletedKeyNames,
        snapInfo.getTableKey());

    OMRequest preExecutedRequest = preExecute(omRequest);
    OMKeyPurgeRequest omKeyPurgeRequest =
        new OMKeyPurgeRequest(preExecutedRequest);

    omKeyPurgeRequest.validateAndUpdateCache(ozoneManager, 100L,
        ozoneManagerDoubleBufferHelper);

    OMResponse omResponse = OMResponse.newBuilder()
        .setPurgeKeysResponse(PurgeKeysResponse.getDefaultInstance())
        .setCmdType(Type.PurgeKeys)
        .setStatus(Status.OK)
        .build();

    try (BatchOperation batchOperation =
        omMetadataManager.getStore().initBatchOperation()) {

      OMKeyPurgeResponse omKeyPurgeResponse = new OMKeyPurgeResponse(
<<<<<<< HEAD
          omResponse, deletedKeyNames, fromSnapshotInfo);
=======
          omResponse, deletedKeyNames, omSnapshot, null);
>>>>>>> 80ba150e
      omKeyPurgeResponse.addToDBBatch(omMetadataManager, batchOperation);

      // Do manual commit and see whether addToBatch is successful or not.
      omMetadataManager.getStore().commitBatchOperation(batchOperation);
    }

    // The keys should not exist in the DeletedKeys table
    for (String deletedKey : deletedKeyNames) {
      Assert.assertFalse(omSnapshot.getMetadataManager()
          .getDeletedTable().isExist(deletedKey));
    }

    omSnapshot = null;
    rcOmSnapshot.close();
  }
}<|MERGE_RESOLUTION|>--- conflicted
+++ resolved
@@ -256,11 +256,7 @@
         omMetadataManager.getStore().initBatchOperation()) {
 
       OMKeyPurgeResponse omKeyPurgeResponse = new OMKeyPurgeResponse(
-<<<<<<< HEAD
-          omResponse, deletedKeyNames, fromSnapshotInfo);
-=======
-          omResponse, deletedKeyNames, omSnapshot, null);
->>>>>>> 80ba150e
+          omResponse, deletedKeyNames, fromSnapshotInfo, null);
       omKeyPurgeResponse.addToDBBatch(omMetadataManager, batchOperation);
 
       // Do manual commit and see whether addToBatch is successful or not.
