/*
 * Licensed to the Apache Software Foundation (ASF) under one
 * or more contributor license agreements.  See the NOTICE file
 * distributed with this work for additional information
 * regarding copyright ownership.  The ASF licenses this file
 * to you under the Apache License, Version 2.0 (the
 * "License"); you may not use this file except in compliance
 *  with the License.  You may obtain a copy of the License at
 *
 *      http://www.apache.org/licenses/LICENSE-2.0
 *
 *  Unless required by applicable law or agreed to in writing, software
 *  distributed under the License is distributed on an "AS IS" BASIS,
 *  WITHOUT WARRANTIES OR CONDITIONS OF ANY KIND, either express or implied.
 *  See the License for the specific language governing permissions and
 *  limitations under the License.
 */
package org.apache.hadoop.ozone.client.io;

import java.io.IOException;
import java.io.InterruptedIOException;
import java.io.OutputStream;
import java.util.Collection;
import java.util.List;
import java.util.Map;
import java.util.UUID;
import java.util.concurrent.Callable;
import java.util.concurrent.CompletableFuture;
import java.util.concurrent.CompletionException;
import java.util.concurrent.ExecutionException;
import java.util.concurrent.ExecutorService;
import java.util.function.Function;
import java.util.function.Supplier;
import java.util.stream.Collectors;

import org.apache.hadoop.fs.FSExceptionMessages;
import org.apache.hadoop.fs.Syncable;
import org.apache.hadoop.hdds.client.ReplicationConfig;
import org.apache.hadoop.hdds.protocol.DatanodeDetails;
import org.apache.hadoop.hdds.protocol.proto.HddsProtos.ReplicationType;
import org.apache.hadoop.hdds.scm.ContainerClientMetrics;
import org.apache.hadoop.hdds.scm.OzoneClientConfig;
import org.apache.hadoop.hdds.scm.StreamBufferArgs;
import org.apache.hadoop.hdds.scm.XceiverClientFactory;
import org.apache.hadoop.hdds.scm.client.HddsClientUtils;
import org.apache.hadoop.hdds.scm.container.ContainerID;
import org.apache.hadoop.hdds.scm.container.common.helpers.ExcludeList;
import org.apache.hadoop.hdds.scm.container.common.helpers.StorageContainerException;
import org.apache.hadoop.hdds.scm.pipeline.Pipeline;
import org.apache.hadoop.hdds.scm.pipeline.PipelineID;
import org.apache.hadoop.io.retry.RetryPolicies;
import org.apache.hadoop.io.retry.RetryPolicy;
import org.apache.hadoop.ozone.om.helpers.OmKeyLocationInfo;
import org.apache.hadoop.ozone.om.helpers.OmKeyLocationInfoGroup;
import org.apache.hadoop.ozone.om.helpers.OmMultipartCommitUploadPartInfo;
import org.apache.hadoop.ozone.om.helpers.OpenKeySession;
import org.apache.hadoop.ozone.om.protocol.OzoneManagerProtocol;

import com.google.common.annotations.VisibleForTesting;
import com.google.common.base.Preconditions;
import org.apache.ratis.protocol.exceptions.AlreadyClosedException;
import org.apache.ratis.protocol.exceptions.RaftRetryFailureException;
import org.slf4j.Logger;
import org.slf4j.LoggerFactory;

/**
 * Maintaining a list of BlockInputStream. Write based on offset.
 *
 * Note that this may write to multiple containers in one write call. In case
 * that first container succeeded but later ones failed, the succeeded writes
 * are not rolled back.
 *
 * Thread-safe.
 */
public class KeyOutputStream extends OutputStream
    implements Syncable, KeyMetadataAware {

  private final ReplicationConfig replication;

  /**
   * Defines stream action while calling handleFlushOrClose.
   */
  enum StreamAction {
    FLUSH, HSYNC, CLOSE, FULL
  }

  public static final Logger LOG =
      LoggerFactory.getLogger(KeyOutputStream.class);

  private boolean closed;
  private final Map<Class<? extends Throwable>, RetryPolicy> retryPolicyMap;
  private int retryCount;
  // how much of data is actually written yet to underlying stream
  private long offset;
  // how much data has been ingested into the stream
  private long writeOffset;
  // whether an exception is encountered while write and whole write could
  // not succeed
  private boolean isException;
  private final BlockOutputStreamEntryPool blockOutputStreamEntryPool;

  private long clientID;
  private StreamBufferArgs streamBufferArgs;

  private CompletableFuture<Void> combinedFuture = CompletableFuture.completedFuture(null);

  /**
   * Combine with all previous futures (does not wait for them to complete inside this method).
   */
  private synchronized CompletableFuture<Void> combineFuture(Callable<CompletableFuture<Void>> callableFuture) {
    this.combinedFuture = this.combinedFuture.thenCompose(dummy -> {
      try {
        return callableFuture.call();
      } catch (Exception e) {
        LOG.error("Exception caught but ignored in this POC");
        throw new CompletionException(e);
      }
    });
    return combinedFuture;
  }

  private synchronized CompletableFuture<Void> combine(CompletableFuture<Void> future) {
    if (future == null) {
      return combinedFuture;
    }
    return combineFuture(() -> future);
  }

  /**
   * Indicates if an atomic write is required. When set to true,
   * the amount of data written must match the declared size during the commit.
   * A mismatch will prevent the commit from succeeding.
   * This is essential for operations like S3 put to ensure atomicity.
   */
  private boolean atomicKeyCreation;

  public KeyOutputStream(ReplicationConfig replicationConfig, BlockOutputStreamEntryPool blockOutputStreamEntryPool) {
    this.replication = replicationConfig;
    closed = false;
    this.retryPolicyMap = HddsClientUtils.getExceptionList()
        .stream()
        .collect(Collectors.toMap(Function.identity(),
            e -> RetryPolicies.TRY_ONCE_THEN_FAIL));
    retryCount = 0;
    offset = 0;
    this.blockOutputStreamEntryPool = blockOutputStreamEntryPool;
  }

  protected BlockOutputStreamEntryPool getBlockOutputStreamEntryPool() {
    return blockOutputStreamEntryPool;
  }

  @VisibleForTesting
  public List<BlockOutputStreamEntry> getStreamEntries() {
    return blockOutputStreamEntryPool.getStreamEntries();
  }

  @VisibleForTesting
  public List<OmKeyLocationInfo> getLocationInfoList() {
    return blockOutputStreamEntryPool.getLocationInfoList();
  }

  @VisibleForTesting
  public int getRetryCount() {
    return retryCount;
  }

  @VisibleForTesting
  public long getClientID() {
    return clientID;
  }

  public KeyOutputStream(Builder b) {
    this.replication = b.replicationConfig;
    this.blockOutputStreamEntryPool = new BlockOutputStreamEntryPool(b);
    final OzoneClientConfig config = b.getClientConfig();
    this.retryPolicyMap = HddsClientUtils.getRetryPolicyByException(
        config.getMaxRetryCount(), config.getRetryInterval());
    this.retryCount = 0;
    this.isException = false;
    this.writeOffset = 0;
    this.clientID = b.getOpenHandler().getId();
    this.atomicKeyCreation = b.getAtomicKeyCreation();
    this.streamBufferArgs = b.getStreamBufferArgs();
  }

  /**
   * When a key is opened, it is possible that there are some blocks already
   * allocated to it for this open session. In this case, to make use of these
   * blocks, we need to add these blocks to stream entries. But, a key's version
   * also includes blocks from previous versions, we need to avoid adding these
   * old blocks to stream entries, because these old blocks should not be picked
   * for write. To do this, the following method checks that, only those
   * blocks created in this particular open version are added to stream entries.
   *
   * @param version the set of blocks that are pre-allocated.
   * @param openVersion the version corresponding to the pre-allocation.
   */
  // TODO: Remove synchronized
  public synchronized void addPreallocateBlocks(OmKeyLocationInfoGroup version, long openVersion) {
    blockOutputStreamEntryPool.addPreallocateBlocks(version, openVersion);
  }

  @Override
  public void write(int b) throws IOException {
    byte[] buf = new byte[1];
    buf[0] = (byte) b;
    write(buf, 0, 1);
  }

  /**
   * Try to write the bytes sequence b[off:off+len) to streams.
   *
   * NOTE: Throws exception if the data could not fit into the remaining space.
   * In which case nothing will be written.
   * TODO:May need to revisit this behaviour.
   *
   * @param b byte data
   * @param off starting offset
   * @param len length to write
   * @throws IOException
   */
  @Override
  public void write(byte[] b, int off, int len)
      throws IOException {
    checkNotClosed();
    if (b == null) {
      throw new NullPointerException();
    }
    if ((off < 0) || (off > b.length) || (len < 0) || ((off + len) > b.length)
        || ((off + len) < 0)) {
      throw new IndexOutOfBoundsException();
    }
    if (len == 0) {
      return;
    }


    synchronized (this) {
      // Was considering Supplier<CompletableFuture<Void>> but exception catching is a mess
      handleWrite(b, off, len, false);
      writeOffset += len;
    }

    try {
      LOG.warn("--- write(byte[], int, int) calling future.get(), thread = {}", Thread.currentThread().getId());
      final CompletableFuture<Void> future;
      // make findbugs happy
      synchronized (this) {
        future = combinedFuture;
      }
      // ideally this should wait up to the point the current write is done
      future.get();
    } catch (InterruptedException | ExecutionException e) {
      // TODO: Handle this properly
      LOG.error("Exception caught but ignored in this POC", e);
    }
    LOG.warn("--- write(byte[], int, int) finished, thread = {}", Thread.currentThread().getId());
  }

  private CompletableFuture<Void> handleWrite(byte[] b, int off, long len, boolean retry)
      throws IOException {
    CompletableFuture<Void> future = null;
    while (len > 0) {
      try {
        BlockOutputStreamEntry current =
            blockOutputStreamEntryPool.allocateBlockIfNeeded();
        // length(len) will be in int range if the call is happening through
        // write API of blockOutputStream. Length can be in long range if it
        // comes via Exception path.
        int expectedWriteLen = Math.min((int) len,
                (int) current.getRemaining());
        long currentPos = current.getWrittenDataLength();
        // writeLen will be updated based on whether the write was succeeded
        // or if it sees an exception, how much the actual write was
        // acknowledged.

        // TODO: Remove debug print
//        LOG.debug("writeToOutputStream(current = {}, retry = {}, len = {}, b = {}, " +
//            "expectedWriteLen = {}, off = {}, currentPos = {})",
//            current, retry, len, b, expectedWriteLen, off, currentPos);

        int writtenLength =
                writeToOutputStream(current, retry, len, b, expectedWriteLen,
                off, currentPos);
        if (current.getRemaining() <= 0) {
          // since the current block is already written close the stream.
          future = combine(handleFlushOrClose(StreamAction.FULL));
        }
        len -= writtenLength;
        off += writtenLength;
      } catch (Exception e) {
        markStreamClosed();
        throw new IOException(e);
      }
    }
    return future;
  }

  private int writeToOutputStream(BlockOutputStreamEntry current,
      boolean retry, long len, byte[] b, int writeLen, int off, long currentPos)
      throws IOException {
    try {
      if (retry) {
        current.writeOnRetry(len);
      } else {
        current.write(b, off, writeLen);
        offset += writeLen;
      }
    } catch (IOException ioe) {
      // for the current iteration, totalDataWritten - currentPos gives the
      // amount of data already written to the buffer

      // In the retryPath, the total data to be written will always be equal
      // to or less than the max length of the buffer allocated.
      // The len specified here is the combined sum of the data length of
      // the buffers
      Preconditions.checkState(!retry || len <= streamBufferArgs
          .getStreamBufferMaxSize());
      int dataWritten = (int) (current.getWrittenDataLength() - currentPos);
      writeLen = retry ? (int) len : dataWritten;
      // In retry path, the data written is already accounted in offset.
      if (!retry) {
        offset += writeLen;
      }
      LOG.debug("writeLen {}, total len {}", writeLen, len);
      handleException(current, ioe);
    }
    return writeLen;
  }

  /**
   * It performs following actions :
   * a. Updates the committed length at datanode for the current stream in
   * datanode.
   * b. Reads the data from the underlying buffer and writes it the next stream.
   *
   * @param streamEntry StreamEntry
   * @param exception   actual exception that occurred
   * @throws IOException Throws IOException if Write fails
   */
  private void handleException(BlockOutputStreamEntry streamEntry,
      IOException exception) throws IOException {
    Throwable t = HddsClientUtils.checkForException(exception);
    Preconditions.checkNotNull(t);
    boolean retryFailure = checkForRetryFailure(t);
    boolean containerExclusionException = false;
    if (!retryFailure) {
      containerExclusionException = checkIfContainerToExclude(t);
    }
    Pipeline pipeline = streamEntry.getPipeline();
    PipelineID pipelineId = pipeline.getId();
    long totalSuccessfulFlushedData = streamEntry.getTotalAckDataLength();
    streamEntry.resetToAckedPosition();
    long bufferedDataLen = blockOutputStreamEntryPool.computeBufferData();
    if (containerExclusionException) {
      LOG.debug(
          "Encountered exception {}. The last committed block length is {}, "
              + "uncommitted data length is {} retry count {}", exception,
          totalSuccessfulFlushedData, bufferedDataLen, retryCount);
    } else {
      LOG.warn(
          "Encountered exception {} on the pipeline {}. "
              + "The last committed block length is {}, "
              + "uncommitted data length is {} retry count {}", exception,
          pipeline, totalSuccessfulFlushedData, bufferedDataLen, retryCount);
    }
    Preconditions.checkArgument(
        bufferedDataLen <= streamBufferArgs.getStreamBufferMaxSize());
    Preconditions.checkArgument(
        offset - blockOutputStreamEntryPool.getKeyLength() == bufferedDataLen);
    long containerId = streamEntry.getBlockID().getContainerID();
    Collection<DatanodeDetails> failedServers = streamEntry.getFailedServers();
    Preconditions.checkNotNull(failedServers);
    ExcludeList excludeList = blockOutputStreamEntryPool.getExcludeList();
    if (!failedServers.isEmpty()) {
      excludeList.addDatanodes(failedServers);
    }

    // if the container needs to be excluded , add the container to the
    // exclusion list , otherwise add the pipeline to the exclusion list
    if (containerExclusionException) {
      excludeList.addConatinerId(ContainerID.valueOf(containerId));
    } else {
      excludeList.addPipeline(pipelineId);
    }
    // just clean up the current stream.
    streamEntry.cleanup(retryFailure);

    // discard all subsequent blocks the containers and pipelines which
    // are in the exclude list so that, the very next retry should never
    // write data on the  closed container/pipeline
    if (containerExclusionException) {
      // discard subsequent pre allocated blocks from the streamEntries list
      // from the closed container
      blockOutputStreamEntryPool
          .discardPreallocatedBlocks(streamEntry.getBlockID().getContainerID(),
              null);
    } else {
      // In case there is timeoutException or Watch for commit happening over
      // majority or the client connection failure to the leader in the
      // pipeline, just discard all the pre allocated blocks on this pipeline.
      // Next block allocation will happen with excluding this specific pipeline
      // This will ensure if 2 way commit happens , it cannot span over multiple
      // blocks
      blockOutputStreamEntryPool
          .discardPreallocatedBlocks(-1, pipelineId);
    }
    if (bufferedDataLen > 0) {
      // If the data is still cached in the underlying stream, we need to
      // allocate new block and write this data in the datanode.
      try {
        handleRetry(exception, bufferedDataLen);
        // equivalent to flush here? thus wait for the future to complete?
        combinedFuture.get();
      } catch (InterruptedException | ExecutionException e) {
        LOG.error("Exception caught but ignored in this POC", e);
      }
      // reset the retryCount after handling the exception
      retryCount = 0;
    }
  }

  private void markStreamClosed() {
    blockOutputStreamEntryPool.cleanup();
    closed = true;
  }

  private CompletableFuture<Void> handleRetry(IOException exception, long len) throws IOException {
    RetryPolicy retryPolicy = retryPolicyMap
        .get(HddsClientUtils.checkForException(exception).getClass());
    if (retryPolicy == null) {
      retryPolicy = retryPolicyMap.get(Exception.class);
    }
    RetryPolicy.RetryAction action = null;
    try {
      action = retryPolicy.shouldRetry(exception, retryCount, 0, true);
    } catch (Exception e) {
      setExceptionAndThrow(new IOException(e));
    }
    if (action.action == RetryPolicy.RetryAction.RetryDecision.FAIL) {
      String msg = "";
      if (action.reason != null) {
        msg = "Retry request failed. " + action.reason;
        LOG.error(msg, exception);
      }
      setExceptionAndThrow(new IOException(msg, exception));
    }

    // Throw the exception if the thread is interrupted
    if (Thread.currentThread().isInterrupted()) {
      LOG.warn("Interrupted while trying for retry");
      setExceptionAndThrow(exception);
    }
    Preconditions.checkArgument(
        action.action == RetryPolicy.RetryAction.RetryDecision.RETRY);
    if (action.delayMillis > 0) {
      try {
        Thread.sleep(action.delayMillis);
      } catch (InterruptedException e) {
        Thread.currentThread().interrupt();
        IOException ioe =  (IOException) new InterruptedIOException(
            "Interrupted: action=" + action + ", retry policy=" + retryPolicy)
            .initCause(e);
        setExceptionAndThrow(ioe);
      }
    }
    retryCount++;
    if (LOG.isTraceEnabled()) {
      LOG.trace("Retrying Write request. Already tried {} time(s); " +
          "retry policy is {} ", retryCount, retryPolicy);
    }
    return handleWrite(null, 0, len, true);
  }

  private void setExceptionAndThrow(IOException ioe) throws IOException {
    isException = true;
    throw ioe;
  }

  /**
   * Checks if the provided exception signifies retry failure in ratis client.
   * In case of retry failure, ratis client throws RaftRetryFailureException
   * and all succeeding operations are failed with AlreadyClosedException.
   */
  private boolean checkForRetryFailure(Throwable t) {
    return t instanceof RaftRetryFailureException
        || t instanceof AlreadyClosedException;
  }

  // Every container specific exception from datatnode will be seen as
  // StorageContainerException
  protected boolean checkIfContainerToExclude(Throwable t) {
    return t instanceof StorageContainerException;
  }

  @Override
  public void flush() throws IOException {
    checkNotClosed();
    try {
      CompletableFuture<Void> future = handleFlushOrClose(StreamAction.FLUSH);
      combine(future);
      combinedFuture.get();
    } catch (InterruptedException | ExecutionException e) {
      // TODO: Handle this properly
      LOG.error("Exception caught but ignored in this POC", e);
      throw new IOException(e);
    }
  }

  @Override
  public void hflush() throws IOException {
    hsync();
  }

  @Override
  public void hsync() throws IOException {  // De-synchronized
    if (replication.getReplicationType() != ReplicationType.RATIS) {
      throw new UnsupportedOperationException(
          "Replication type is not " + ReplicationType.RATIS);
    }
    if (replication.getRequiredNodes() <= 1) {
      throw new UnsupportedOperationException("The replication factor = "
          + replication.getRequiredNodes() + " <= 1");
    }
    checkNotClosed();
    final long hsyncPos;

    CompletableFuture<Void> future = null;
    synchronized (this) {
      hsyncPos = writeOffset;
      future = combine(handleFlushOrClose(StreamAction.HSYNC));
    }

    if (future != null) {  // TODO: Can remove this null check later
      try {
        future.get();
      } catch (ExecutionException e) {
//        handleExecutionException(e);
        LOG.error("ExecutionException caught but ignored in this POC", e);
      } catch (InterruptedException ex) {
        Thread.currentThread().interrupt();
//        handleInterruptedException(ex, true);
        LOG.error("InterruptedException caught but ignored in this POC", ex);
      }
    }

    Preconditions.checkState(offset >= hsyncPos,
        "offset = %s < hsyncPos = %s", offset, hsyncPos);
    blockOutputStreamEntryPool.hsyncKey(hsyncPos);
  }

  /**
   * Close or Flush the latest outputStream depending upon the action.
   * This function gets called when while write is going on, the current stream
   * gets full or explicit flush or close request is made by client. when the
   * stream gets full and we try to close the stream , we might end up hitting
   * an exception in the exception handling path, we write the data residing in
   * in the buffer pool to a new Block. In cases, as such, when the data gets
   * written to new stream , it will be at max half full. In such cases, we
   * should just write the data and not close the stream as the block won't be
   * completely full.
   *
   * @param op Flag which decides whether to call close or flush on the
   *           outputStream.
   * @throws IOException In case, flush or close fails with exception.
   */
  @SuppressWarnings("squid:S1141")
  private CompletableFuture<Void> handleFlushOrClose(StreamAction op) throws IOException {
    LOG.warn("!!! handleFlushOrClose(op = {})", op);
    CompletableFuture<Void> future = null;
    if (!blockOutputStreamEntryPool.isEmpty()) {
      while (true) {
        try {
          BlockOutputStreamEntry entry =
              blockOutputStreamEntryPool.getCurrentStreamEntry();
          if (entry != null) {
            try {
              future = handleStreamAction(entry, op);

              // TODO: Revisit this workaround. This is a workaround as only HSYNC is returning a future, for now
              if (op == StreamAction.CLOSE || op == StreamAction.FULL || op == StreamAction.FLUSH) {
                if (future != null) {
                  future.get();
                } else {
                  LOG.debug("null future from op {}", op);
                }
              }
              // for op == StreamAction.HSYNC, don't wait for the future to complete
//            } catch (IOException ioe) {
//              handleException(entry, ioe);
//              continue;
            } catch (ExecutionException | InterruptedException e) {
              // TODO: Handle this properly, or remove when the workaround is no longer needed
              // TODO: Can change handleException() instead. unwrap ExecutionException to get the cause
              LOG.error("Exception caught but ignored in this POC", e);
            }
          }
          return future;
        } catch (Exception e) {
          markStreamClosed();
          throw e;
        }
      }
    }
    return future;
  }

  private CompletableFuture<Void> handleStreamAction(
      BlockOutputStreamEntry entry,
      StreamAction op) throws IOException {
    Collection<DatanodeDetails> failedServers = entry.getFailedServers();
    // failed servers can be null in case there is no data written in
    // the stream
    if (!failedServers.isEmpty()) {
      blockOutputStreamEntryPool.getExcludeList().addDatanodes(
          failedServers);
    }
    CompletableFuture<Void> future = null;
    switch (op) {
    case CLOSE:
      entry.close();
      // TODO: Revisit this
      break;
    case FULL:
      if (entry.getRemaining() == 0) {
        entry.close();
        // TODO: Revisit this
      }
      break;
    case FLUSH:
      entry.flush();
      // TODO: Revisit this
      break;
    case HSYNC:
      future = entry.hsync();
      break;
    default:
      throw new IOException("Invalid Operation");
    }
    return future;
  }

  /**
   * Commit the key to OM, this will add the blocks as the new key blocks.
   *
   * @throws IOException
   */
  @Override
  public void close() throws IOException {
    if (closed) {
      return;
    }
    try {
      combinedFuture.get();
      closed = true;
      CompletableFuture<Void> future = null;
      synchronized (this) {
        future = combine(handleFlushOrClose(StreamAction.CLOSE));
      }
      if (future != null) {
        future.get();
      }
      if (!isException) {
        Preconditions.checkArgument(writeOffset == offset);
      }
      if (atomicKeyCreation) {
        long expectedSize = blockOutputStreamEntryPool.getDataSize();
        Preconditions.checkState(expectedSize == offset,
            String.format("Expected: %d and actual %d write sizes do not match",
                expectedSize, offset));
      }
      blockOutputStreamEntryPool.commitKey(offset);
      // Wait for all futures to complete
    } catch (ExecutionException e) {
      // TODO: Handle this properly
      LOG.error("ExecutionException caught but ignored in this POC", e);
    } catch (InterruptedException e) {
      // TODO: Handle this properly
      LOG.error("InterruptedException caught but ignored in this POC", e);
    } finally {
      blockOutputStreamEntryPool.cleanup();
    }
  }

<<<<<<< HEAD
  public OmMultipartCommitUploadPartInfo
=======
  synchronized OmMultipartCommitUploadPartInfo
>>>>>>> 3096887c
      getCommitUploadPartInfo() {
    return blockOutputStreamEntryPool.getCommitUploadPartInfo();
  }

  @VisibleForTesting
  public ExcludeList getExcludeList() {
    return blockOutputStreamEntryPool.getExcludeList();
  }

  @Override
  public Map<String, String> getMetadata() {
    return this.blockOutputStreamEntryPool.getMetadata();
  }

  /**
   * Builder class of KeyOutputStream.
   */
  public static class Builder {
    private OpenKeySession openHandler;
    private XceiverClientFactory xceiverManager;
    private OzoneManagerProtocol omClient;
    private final String requestID = UUID.randomUUID().toString();
    private String multipartUploadID;
    private int multipartNumber;
    private boolean isMultipartKey;
    private boolean unsafeByteBufferConversion;
    private OzoneClientConfig clientConfig;
    private ReplicationConfig replicationConfig;
    private ContainerClientMetrics clientMetrics;
    private boolean atomicKeyCreation = false;
    private StreamBufferArgs streamBufferArgs;
    private Supplier<ExecutorService> executorServiceSupplier;

    public String getMultipartUploadID() {
      return multipartUploadID;
    }

    public Builder setMultipartUploadID(String uploadID) {
      this.multipartUploadID = uploadID;
      return this;
    }

    public int getMultipartNumber() {
      return multipartNumber;
    }

    public Builder setMultipartNumber(int partNumber) {
      this.multipartNumber = partNumber;
      return this;
    }

    public OpenKeySession getOpenHandler() {
      return openHandler;
    }

    public Builder setHandler(OpenKeySession handler) {
      this.openHandler = handler;
      return this;
    }

    public XceiverClientFactory getXceiverManager() {
      return xceiverManager;
    }

    public Builder setXceiverClientManager(XceiverClientFactory manager) {
      this.xceiverManager = manager;
      return this;
    }

    public OzoneManagerProtocol getOmClient() {
      return omClient;
    }

    public Builder setOmClient(OzoneManagerProtocol client) {
      this.omClient = client;
      return this;
    }

    public String getRequestID() {
      return requestID;
    }

    public boolean isMultipartKey() {
      return isMultipartKey;
    }

    public Builder setIsMultipartKey(boolean isMultipart) {
      this.isMultipartKey = isMultipart;
      return this;
    }

    public OzoneClientConfig getClientConfig() {
      return clientConfig;
    }

    public Builder setConfig(OzoneClientConfig config) {
      this.clientConfig = config;
      return this;
    }

    public StreamBufferArgs getStreamBufferArgs() {
      return streamBufferArgs;
    }

    public Builder setStreamBufferArgs(StreamBufferArgs streamBufferArgs) {
      this.streamBufferArgs = streamBufferArgs;
      return this;
    }

    public boolean isUnsafeByteBufferConversionEnabled() {
      return unsafeByteBufferConversion;
    }

    public Builder enableUnsafeByteBufferConversion(boolean enabled) {
      this.unsafeByteBufferConversion = enabled;
      return this;
    }

    public ReplicationConfig getReplicationConfig() {
      return replicationConfig;
    }

    public Builder setReplicationConfig(ReplicationConfig replConfig) {
      this.replicationConfig = replConfig;
      return this;
    }

    public Builder setAtomicKeyCreation(boolean atomicKey) {
      this.atomicKeyCreation = atomicKey;
      return this;
    }

    public Builder setClientMetrics(ContainerClientMetrics clientMetrics) {
      this.clientMetrics = clientMetrics;
      return this;
    }

    public ContainerClientMetrics getClientMetrics() {
      return clientMetrics;
    }

    public boolean getAtomicKeyCreation() {
      return atomicKeyCreation;
    }

    public Builder setExecutorServiceSupplier(Supplier<ExecutorService> executorServiceSupplier) {
      this.executorServiceSupplier = executorServiceSupplier;
      return this;
    }

    public Supplier<ExecutorService> getExecutorServiceSupplier() {
      return executorServiceSupplier;
    }

    public KeyOutputStream build() {
      return new KeyOutputStream(this);
    }

  }

  /**
   * Verify that the output stream is open. Non blocking; this gives
   * the last state of the volatile {@link #closed} field.
   * @throws IOException if the connection is closed.
   */
  private void checkNotClosed() throws IOException {
    if (closed) {
      throw new IOException(
          ": " + FSExceptionMessages.STREAM_IS_CLOSED + " Key: "
              + blockOutputStreamEntryPool.getKeyName());
    }
  }
}<|MERGE_RESOLUTION|>--- conflicted
+++ resolved
@@ -683,11 +683,7 @@
     }
   }
 
-<<<<<<< HEAD
-  public OmMultipartCommitUploadPartInfo
-=======
   synchronized OmMultipartCommitUploadPartInfo
->>>>>>> 3096887c
       getCommitUploadPartInfo() {
     return blockOutputStreamEntryPool.getCommitUploadPartInfo();
   }
