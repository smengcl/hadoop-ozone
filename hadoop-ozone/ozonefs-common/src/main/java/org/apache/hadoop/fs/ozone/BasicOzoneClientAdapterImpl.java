--- conflicted
+++ resolved
@@ -83,7 +83,6 @@
 import org.apache.commons.lang3.StringUtils;
 import static org.apache.hadoop.ozone.OzoneConsts.OZONE_URI_DELIMITER;
 import static org.apache.hadoop.ozone.om.exceptions.OMException.ResultCodes.DIRECTORY_NOT_FOUND;
-import static org.apache.hadoop.ozone.om.exceptions.OMException.ResultCodes.FILE_NOT_FOUND;
 import static org.apache.hadoop.ozone.om.exceptions.OMException.ResultCodes.KEY_NOT_FOUND;
 import static org.apache.hadoop.ozone.om.exceptions.OMException.ResultCodes.NOT_A_FILE;
 import static org.apache.hadoop.ozone.snapshot.SnapshotDiffResponse.JobStatus.DONE;
@@ -778,27 +777,14 @@
   @Override
   public boolean isFileClosed(String pathStr) throws IOException {
     incrementCounter(Statistic.INVOCATION_IS_FILE_CLOSED, 1);
-<<<<<<< HEAD
-    try {
-      OzoneFileStatus status = bucket.getFileStatus(pathStr);
-      if (!status.isFile()) {
-        throw new FileNotFoundException("Path is not a file.");
-      }
-      return !status.getKeyInfo().isHsync();
-    } catch (OMException ome) {
-      if (ome.getResult() == FILE_NOT_FOUND) {
-        throw new FileNotFoundException("File does not exist. " + ome.getMessage());
-      }
-      throw ome;
-=======
     if (StringUtils.isEmpty(pathStr)) {
       throw new IOException("not a file");
     }
     OzoneFileStatus status = bucket.getFileStatus(pathStr);
     if (!status.isFile()) {
       throw new IOException("not a file");
->>>>>>> 611066af
-    }
+    }
+    return !status.getKeyInfo().isHsync();
   }
 
   @Override
