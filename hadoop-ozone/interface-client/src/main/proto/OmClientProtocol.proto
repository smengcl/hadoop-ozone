--- conflicted
+++ resolved
@@ -769,13 +769,10 @@
 
     // This will be set when user performs delete directory recursively.
     optional bool recursive = 17;
-<<<<<<< HEAD
-    optional hadoop.hdds.ECReplicationConfig ecReplicationConfig = 18;
-=======
 
     // When it is a head operation which is to check whether key exist
     optional bool headOp = 18;
->>>>>>> 59d6e950
+    optional hadoop.hdds.ECReplicationConfig ecReplicationConfig = 18;
 }
 
 message KeyLocation {
