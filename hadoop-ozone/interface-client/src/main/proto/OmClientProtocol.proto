--- conflicted
+++ resolved
@@ -411,25 +411,22 @@
     LAYOUT_FEATURE_FINALIZATION_FAILED = 72;
     PREPARE_FAILED = 73;
     NOT_SUPPORTED_OPERATION_WHEN_PREPARED = 74;
-<<<<<<< HEAD
-
-    TENANT_NOT_FOUND = 75;
-    TENANT_ALREADY_EXISTS = 76;
-    INVALID_TENANT_ID = 77;
-
-    ACCESS_ID_NOT_FOUND = 78;
-    TENANT_USER_ACCESS_ID_ALREADY_EXISTS = 79;
-    INVALID_TENANT_USERNAME = 80;
-    INVALID_ACCESS_ID = 81;
-    TENANT_AUTHORIZER_ERROR = 82;
-
-    VOLUME_IS_REFERENCED = 83;
-    TENANT_NOT_EMPTY = 84;
-
-    FEATURE_NOT_ENABLED = 85;
-=======
     NOT_SUPPORTED_OPERATION_PRIOR_FINALIZATION = 75;
->>>>>>> c01fc790
+
+    TENANT_NOT_FOUND = 76;
+    TENANT_ALREADY_EXISTS = 77;
+    INVALID_TENANT_ID = 78;
+
+    ACCESS_ID_NOT_FOUND = 79;
+    TENANT_USER_ACCESS_ID_ALREADY_EXISTS = 80;
+    INVALID_TENANT_USERNAME = 81;
+    INVALID_ACCESS_ID = 82;
+    TENANT_AUTHORIZER_ERROR = 83;
+
+    VOLUME_IS_REFERENCED = 84;
+    TENANT_NOT_EMPTY = 85;
+
+    FEATURE_NOT_ENABLED = 86;
 }
 
 /**
