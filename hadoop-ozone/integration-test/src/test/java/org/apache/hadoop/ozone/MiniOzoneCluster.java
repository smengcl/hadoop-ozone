--- conflicted
+++ resolved
@@ -291,11 +291,8 @@
     protected Optional<String> datanodeReservedSpace = Optional.empty();
     protected boolean includeRecon = false;
 
-<<<<<<< HEAD
     protected Optional<Integer> omLayoutVersion = Optional.empty();
     protected Optional<Integer> scmLayoutVersion = Optional.empty();
-=======
->>>>>>> d883d7df
     protected Optional<Integer> dnLayoutVersion = Optional.empty();
 
     protected int dnInitialVersion = DatanodeVersion.FUTURE_VERSION.toProtoValue();
