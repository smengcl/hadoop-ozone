--- conflicted
+++ resolved
@@ -164,83 +164,6 @@
   }
 
   @Test
-<<<<<<< HEAD
-  public void testDoGet() throws ServletException, IOException {
-    File tempFile = null;
-    try {
-      OMDBCheckpointServlet omDbCheckpointServletMock =
-          mock(OMDBCheckpointServlet.class);
-
-      final OzoneManager om = cluster.getOzoneManager();
-
-      doCallRealMethod().when(omDbCheckpointServletMock).init();
-      doCallRealMethod().when(omDbCheckpointServletMock).initialize(
-          om.getMetadataManager().getStore(),
-          om.getMetrics().getDBCheckpointMetrics(),
-          om.getAclsEnabled(),
-          om.getOmAdminUsernames());
-
-      HttpServletRequest requestMock = mock(HttpServletRequest.class);
-      // Return current user short name when asked
-      when(requestMock.getRemoteUser())
-          .thenReturn(UserGroupInformation.getCurrentUser().getShortUserName());
-      HttpServletResponse responseMock = mock(HttpServletResponse.class);
-
-      ServletContext servletContextMock = mock(ServletContext.class);
-      when(omDbCheckpointServletMock.getServletContext())
-          .thenReturn(servletContextMock);
-
-      when(servletContextMock.getAttribute(OzoneConsts.OM_CONTEXT_ATTRIBUTE))
-          .thenReturn(cluster.getOzoneManager());
-      when(requestMock.getParameter(OZONE_DB_CHECKPOINT_REQUEST_FLUSH))
-          .thenReturn("true");
-      doNothing().when(responseMock).setContentType("application/x-tgz");
-      doNothing().when(responseMock).setHeader(Matchers.anyString(),
-          Matchers.anyString());
-
-      tempFile = File.createTempFile("testDoGet_" + System
-          .currentTimeMillis(), ".tar.gz");
-
-      FileOutputStream fileOutputStream = new FileOutputStream(tempFile);
-      when(responseMock.getOutputStream()).thenReturn(
-          new ServletOutputStream() {
-            @Override
-            public boolean isReady() {
-              return true;
-            }
-
-            @Override
-            public void setWriteListener(WriteListener writeListener) {
-            }
-
-            @Override
-            public void write(int b) throws IOException {
-              fileOutputStream.write(b);
-            }
-          });
-
-      doCallRealMethod().when(omDbCheckpointServletMock).doGet(requestMock,
-          responseMock);
-
-      omDbCheckpointServletMock.init();
-      long initialCheckpointCount =
-          omMetrics.getDBCheckpointMetrics().getNumCheckpoints();
-
-      omDbCheckpointServletMock.doGet(requestMock, responseMock);
-
-      Assert.assertTrue(tempFile.length() > 0);
-      Assert.assertTrue(
-          omMetrics.getDBCheckpointMetrics().
-              getLastCheckpointCreationTimeTaken() > 0);
-      Assert.assertTrue(
-          omMetrics.getDBCheckpointMetrics().
-              getLastCheckpointStreamingTimeTaken() > 0);
-      Assert.assertTrue(omMetrics.getDBCheckpointMetrics().
-          getNumCheckpoints() > initialCheckpointCount);
-    } finally {
-      FileUtils.deleteQuietly(tempFile);
-    }
-=======
   public void testDoGet() throws Exception {
     conf.setBoolean(OZONE_ACL_ENABLED, false);
     conf.set(OZONE_ADMINISTRATORS, OZONE_ADMINISTRATORS_WILDCARD);
@@ -254,7 +177,7 @@
         om.getMetadataManager().getStore(),
         om.getMetrics().getDBCheckpointMetrics(),
         om.getAclsEnabled(),
-        om.getOzoneAdmins(om.getConfiguration()),
+        om.getOmAdminUsernames(),
         om.isSpnegoEnabled());
 
     doNothing().when(responseMock).setContentType("application/x-tgz");
@@ -290,7 +213,7 @@
     setupCluster();
 
     final OzoneManager om = cluster.getOzoneManager();
-    Collection<String> allowedUsers = om.getOzoneAdmins(om.getConfiguration());
+    Collection<String> allowedUsers = om.getOmAdminUsernames();
     allowedUsers.add("recon");
 
     doCallRealMethod().when(omDbCheckpointServletMock).initialize(
@@ -326,7 +249,6 @@
     when(responseMock.getOutputStream()).thenReturn(servletOutputStream);
 
     omDbCheckpointServletMock.doGet(requestMock, responseMock);
->>>>>>> 91993c17
 
     // Recon user should be able to access the servlet and download the
     // snapshot
