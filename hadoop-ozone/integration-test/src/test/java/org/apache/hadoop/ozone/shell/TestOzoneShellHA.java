/**
 * Licensed to the Apache Software Foundation (ASF) under one
 * or more contributor license agreements.  See the NOTICE file
 * distributed with this work for additional information
 * regarding copyright ownership.  The ASF licenses this file
 * to you under the Apache License, Version 2.0 (the
 * "License"); you may not use this file except in compliance
 * with the License.  You may obtain a copy of the License at
 *
 *     http://www.apache.org/licenses/LICENSE-2.0
 *
 * Unless required by applicable law or agreed to in writing, software
 * distributed under the License is distributed on an "AS IS" BASIS,
 * WITHOUT WARRANTIES OR CONDITIONS OF ANY KIND, either express or implied.
 * See the License for the specific language governing permissions and
 * limitations under the License.
 */
package org.apache.hadoop.ozone.shell;

import java.io.ByteArrayOutputStream;
import java.io.File;
import java.io.FileNotFoundException;
import java.io.PrintStream;
import java.io.UnsupportedEncodingException;
import java.util.ArrayList;
import java.util.Arrays;
import java.util.HashSet;
import java.util.List;
import java.util.UUID;

import org.apache.hadoop.fs.FileStatus;
import org.apache.hadoop.fs.FileSystem;
import org.apache.hadoop.fs.FileUtil;
import org.apache.hadoop.fs.Path;
import org.apache.hadoop.hdds.cli.GenericCli;
import org.apache.hadoop.hdds.cli.OzoneAdmin;
import org.apache.hadoop.ozone.OFSPath;
import org.apache.hadoop.fs.ozone.OzoneFsShell;
import org.apache.hadoop.hdds.conf.OzoneConfiguration;
import org.apache.hadoop.ozone.MiniOzoneCluster;
import org.apache.hadoop.ozone.MiniOzoneOMHAClusterImpl;
import org.apache.hadoop.ozone.client.ObjectStore;
import org.apache.hadoop.ozone.client.OzoneBucket;
import org.apache.hadoop.ozone.client.OzoneVolume;
import org.apache.hadoop.ozone.client.io.ECKeyOutputStream;
import org.apache.hadoop.ozone.client.io.KeyOutputStream;
import org.apache.hadoop.ozone.client.io.OzoneOutputStream;
import org.apache.hadoop.ozone.ha.ConfUtils;
import org.apache.hadoop.ozone.om.OMConfigKeys;
import org.apache.hadoop.ozone.om.OzoneManager;
import org.apache.ozone.test.GenericTestUtils;
import org.apache.ozone.test.LambdaTestUtils;
import org.apache.hadoop.util.ToolRunner;
import org.apache.hadoop.fs.TrashPolicy;
import org.apache.hadoop.ozone.om.TrashPolicyOzone;

import com.google.common.base.Strings;
import com.google.gson.Gson;
import com.google.gson.internal.LinkedTreeMap;

import static java.nio.charset.StandardCharsets.UTF_8;
import static org.apache.hadoop.fs.CommonConfigurationKeysPublic.FS_TRASH_INTERVAL_KEY;
import static org.apache.hadoop.fs.FileSystem.FS_DEFAULT_NAME_KEY;
import static org.apache.hadoop.ozone.OzoneConsts.OZONE_OFS_URI_SCHEME;
import org.junit.After;
import org.junit.AfterClass;
import org.junit.Assert;

import static org.apache.hadoop.ozone.OzoneConsts.OZONE_URI_DELIMITER;
import static org.junit.Assert.assertEquals;
import static org.junit.Assert.fail;
import org.junit.Before;
import org.junit.BeforeClass;
import org.junit.Rule;
import org.junit.Test;
import org.junit.rules.Timeout;
import org.slf4j.Logger;
import org.slf4j.LoggerFactory;
import picocli.CommandLine;
import picocli.CommandLine.ExecutionException;
import picocli.CommandLine.IExceptionHandler2;
import picocli.CommandLine.ParameterException;
import picocli.CommandLine.ParseResult;
import picocli.CommandLine.RunLast;

/**
 * This class tests Ozone sh shell command.
 * Inspired by TestS3Shell
 */
public class TestOzoneShellHA {

  private static final Logger LOG =
      LoggerFactory.getLogger(TestOzoneShellHA.class);

  private static final String DEFAULT_ENCODING = UTF_8.name();

  /**
   * Set the timeout for every test.
   */
  @Rule
  public Timeout testTimeout = Timeout.seconds(300);

  private static File baseDir;
  private static File testFile;
  private static String testFilePathString;
  private static OzoneConfiguration conf = null;
  private static MiniOzoneCluster cluster = null;
  private static OzoneShell ozoneShell = null;
  private static OzoneAdmin ozoneAdminShell = null;

  private final ByteArrayOutputStream out = new ByteArrayOutputStream();
  private final ByteArrayOutputStream err = new ByteArrayOutputStream();
  private static final PrintStream OLD_OUT = System.out;
  private static final PrintStream OLD_ERR = System.err;

  private static String omServiceId;
  private static String clusterId;
  private static String scmId;
  private static int numOfOMs;

  /**
   * Create a MiniOzoneCluster for testing with using distributed Ozone
   * handler type.
   *
   * @throws Exception
   */
  @BeforeClass
  public static void init() throws Exception {
    conf = new OzoneConfiguration();

    String path = GenericTestUtils.getTempPath(
        TestOzoneShellHA.class.getSimpleName());
    baseDir = new File(path);
    baseDir.mkdirs();

    testFilePathString = path + OZONE_URI_DELIMITER + "testFile";
    testFile = new File(testFilePathString);
    testFile.getParentFile().mkdirs();
    testFile.createNewFile();

    ozoneShell = new OzoneShell();
    ozoneAdminShell = new OzoneAdmin();

    // Init HA cluster
    omServiceId = "om-service-test1";
    numOfOMs = 3;
    clusterId = UUID.randomUUID().toString();
    scmId = UUID.randomUUID().toString();
    final int numDNs = 5;
    cluster = MiniOzoneCluster.newOMHABuilder(conf)
        .setClusterId(clusterId)
        .setScmId(scmId)
        .setOMServiceId(omServiceId)
        .setNumOfOzoneManagers(numOfOMs)
        .setNumDatanodes(numDNs)
        .build();
    cluster.waitForClusterToBeReady();
  }

  /**
   * shutdown MiniOzoneCluster.
   */
  @AfterClass
  public static void shutdown() {
    if (cluster != null) {
      cluster.shutdown();
    }

    if (baseDir != null) {
      FileUtil.fullyDelete(baseDir, true);
    }
  }

  @Before
  public void setup() throws UnsupportedEncodingException {
    System.setOut(new PrintStream(out, false, DEFAULT_ENCODING));
    System.setErr(new PrintStream(err, false, DEFAULT_ENCODING));
  }

  @After
  public void reset() {
    // reset stream after each unit test
    out.reset();
    err.reset();

    // restore system streams
    System.setOut(OLD_OUT);
    System.setErr(OLD_ERR);
  }

  private void execute(GenericCli shell, String[] args) {
    LOG.info("Executing OzoneShell command with args {}", Arrays.asList(args));
    CommandLine cmd = shell.getCmd();

    IExceptionHandler2<List<Object>> exceptionHandler =
        new IExceptionHandler2<List<Object>>() {
          @Override
          public List<Object> handleParseException(ParameterException ex,
              String[] args) {
            throw ex;
          }

          @Override
          public List<Object> handleExecutionException(ExecutionException ex,
              ParseResult parseRes) {
            throw ex;
          }
        };

    // Since there is no elegant way to pass Ozone config to the shell,
    // the idea is to use 'set' to place those OM HA configs.
    String[] argsWithHAConf = getHASetConfStrings(args);

    cmd.parseWithHandlers(new RunLast(), exceptionHandler, argsWithHAConf);
  }

  /**
   * Execute command, assert exception message and returns true if error
   * was thrown.
   */
  private void executeWithError(OzoneShell shell, String[] args,
      String expectedError) {
    if (Strings.isNullOrEmpty(expectedError)) {
      execute(shell, args);
    } else {
      try {
        execute(shell, args);
        fail("Exception is expected from command execution " + Arrays
            .asList(args));
      } catch (Exception ex) {
        if (!Strings.isNullOrEmpty(expectedError)) {
          Throwable exceptionToCheck = ex;
          if (exceptionToCheck.getCause() != null) {
            exceptionToCheck = exceptionToCheck.getCause();
          }
          Assert.assertTrue(
              String.format(
                  "Error of OzoneShell code doesn't contain the " +
                      "exception [%s] in [%s]",
                  expectedError, exceptionToCheck.getMessage()),
              exceptionToCheck.getMessage().contains(expectedError));
        }
      }
    }
  }

  /**
   * @return the leader OM's Node ID in the MiniOzoneHACluster.
   */
  private String getLeaderOMNodeId() {
    MiniOzoneOMHAClusterImpl haCluster = (MiniOzoneOMHAClusterImpl) cluster;
    OzoneManager omLeader = haCluster.getOMLeader();
    Assert.assertNotNull("There should be a leader OM at this point.",
        omLeader);
    return omLeader.getOMNodeId();
  }

  private String getSetConfStringFromConf(String key) {
    return String.format("--set=%s=%s", key, conf.get(key));
  }

  private String generateSetConfString(String key, String value) {
    return String.format("--set=%s=%s", key, value);
  }

  /**
   * Helper function to get a String array to be fed into OzoneShell.
   * @param numOfArgs Additional number of arguments after the HA conf string,
   *                  this translates into the number of empty array elements
   *                  after the HA conf string.
   * @return String array.
   */
  private String[] getHASetConfStrings(int numOfArgs) {
    assert(numOfArgs >= 0);
    String[] res = new String[1 + 1 + numOfOMs + numOfArgs];
    final int indexOmServiceIds = 0;
    final int indexOmNodes = 1;
    final int indexOmAddressStart = 2;

    res[indexOmServiceIds] = getSetConfStringFromConf(
        OMConfigKeys.OZONE_OM_SERVICE_IDS_KEY);

    String omNodesKey = ConfUtils.addKeySuffixes(
        OMConfigKeys.OZONE_OM_NODES_KEY, omServiceId);
    String omNodesVal = conf.get(omNodesKey);
    res[indexOmNodes] = generateSetConfString(omNodesKey, omNodesVal);

    String[] omNodesArr = omNodesVal.split(",");
    // Sanity check
    assert(omNodesArr.length == numOfOMs);
    for (int i = 0; i < numOfOMs; i++) {
      res[indexOmAddressStart + i] =
          getSetConfStringFromConf(ConfUtils.addKeySuffixes(
              OMConfigKeys.OZONE_OM_ADDRESS_KEY, omServiceId, omNodesArr[i]));
    }

    return res;
  }

  /**
   * Helper function to create a new set of arguments that contains HA configs.
   * @param existingArgs Existing arguments to be fed into OzoneShell command.
   * @return String array.
   */
  private String[] getHASetConfStrings(String[] existingArgs) {
    // Get a String array populated with HA configs first
    String[] res = getHASetConfStrings(existingArgs.length);

    int indexCopyStart = res.length - existingArgs.length;
    // Then copy the existing args to the returned String array
    for (int i = 0; i < existingArgs.length; i++) {
      res[indexCopyStart + i] = existingArgs[i];
    }
    return res;
  }

  /**
   * Helper function to generate keys for testing shell command of keys.
   */
  private void generateKeys(String volumeName, String bucketName) {
    String[] args = new String[] {
        "volume", "create", "o3://" + omServiceId + volumeName};
    execute(ozoneShell, args);

    args = new String[] {
        "bucket", "create", "o3://" + omServiceId + volumeName + bucketName};
    execute(ozoneShell, args);

    String keyName = volumeName + bucketName + OZONE_URI_DELIMITER + "key";
    for (int i = 0; i < 100; i++) {
      args = new String[] {
          "key", "put", "o3://" + omServiceId + keyName + i,
          testFile.getPath()};
      execute(ozoneShell, args);
    }
  }

  /**
   * Helper function to get nums of keys from info of listing command.
   */
  private int getNumOfKeys() throws UnsupportedEncodingException {
    return out.toString(DEFAULT_ENCODING).split("key").length - 1;
  }

  /**
   * Helper function to generate buckets for testing shell command of buckets.
   */
  private void generateBuckets(String volumeName, int numOfBuckets) {
    String[] args = new String[] {
        "volume", "create", "o3://" + omServiceId + volumeName};
    execute(ozoneShell, args);

    String bucketName =
        volumeName + OZONE_URI_DELIMITER + "testbucket";
    for (int i = 0; i < numOfBuckets; i++) {
      args = new String[] {
          "bucket", "create", "o3://" + omServiceId + bucketName + i};
      execute(ozoneShell, args);
    }
  }

  /**
   * Helper function to get nums of buckets from info of listing command.
   */
  private int getNumOfBuckets(String bucketPrefix)
      throws UnsupportedEncodingException {
    return out.toString(DEFAULT_ENCODING).split(bucketPrefix).length - 1;
  }

  /**
   * Parse output into ArrayList with Gson.
   * @return ArrayList
   */
  private ArrayList<LinkedTreeMap<String, String>> parseOutputIntoArrayList()
      throws UnsupportedEncodingException {
    return new Gson().fromJson(out.toString(DEFAULT_ENCODING), ArrayList.class);
  }

  /**
   * Tests ozone sh command URI parsing with volume and bucket create commands.
   */
  @Test
  public void testOzoneShCmdURIs() {


    // Get leader OM node RPC address from ozone.om.address.omServiceId.omNode
    String omLeaderNodeId = getLeaderOMNodeId();
    String omLeaderNodeAddrKey = ConfUtils.addKeySuffixes(
        OMConfigKeys.OZONE_OM_ADDRESS_KEY, omServiceId, omLeaderNodeId);
    String omLeaderNodeAddr = conf.get(omLeaderNodeAddrKey);
    String omLeaderNodeAddrWithoutPort = omLeaderNodeAddr.split(":")[0];

    // Test case 2: ozone sh volume create o3://om1/volume2
    // Expectation: Success.
    // Note: For now it seems OzoneShell is only trying the default port 9862
    // instead of using the port defined in ozone.om.address (as ozone fs does).
    // So the test will fail before this behavior is fixed.
    // TODO: Fix this behavior, then uncomment the execute() below.
    String setOmAddress = "--set=" + OMConfigKeys.OZONE_OM_ADDRESS_KEY + "="
        + omLeaderNodeAddr;
    String[] args = new String[] {setOmAddress, "volume", "create",
        "o3://" + omLeaderNodeAddrWithoutPort + "/volume2"};
    execute(ozoneShell, args);

    // Test case 3: ozone sh volume create o3://om1:port/volume3
    // Expectation: Success.
    args = new String[] {
        "volume", "create", "o3://" + omLeaderNodeAddr + "/volume3"};
    execute(ozoneShell, args);

    // Test case 4: ozone sh volume create o3://id1/volume
    // Expectation: Success.
    args = new String[] {"volume", "create", "o3://" + omServiceId + "/volume"};
    execute(ozoneShell, args);

    // Test case 5: ozone sh volume create o3://id1:port/volume
    // Expectation: Failure.
    args = new String[] {"volume", "create",
        "o3://" + omServiceId + ":9862" + "/volume"};
    executeWithError(ozoneShell, args, "does not use port information");

    // Test case 6: ozone sh bucket create /volume/bucket
    // Expectation: Success.
    args = new String[] {"bucket", "create", "/volume/bucket-one"};
    execute(ozoneShell, args);

    // Test case 7: ozone sh bucket create o3://om1/volume/bucket
    // Expectation: Success.
    args = new String[] {
        "bucket", "create", "o3://" + omServiceId + "/volume/bucket-two"};
    execute(ozoneShell, args);
  }

  /**
   * Test ozone shell list command.
   */
  @Test
  public void testOzoneShCmdList() throws UnsupportedEncodingException {
    // Part of listing keys test.
    generateKeys("/volume4", "/bucket");
    final String destinationBucket = "o3://" + omServiceId + "/volume4/bucket";

    // Test case 1: test listing keys
    // ozone sh key list /volume4/bucket
    // Expectation: Get list including all keys.
    String[] args = new String[] {"key", "list", destinationBucket};
    out.reset();
    execute(ozoneShell, args);
    Assert.assertEquals(100, getNumOfKeys());

    // Test case 2: test listing keys for setting --start with last key.
    // ozone sh key list --start=key99 /volume4/bucket
    // Expectation: Get empty list.
    final String startKey = "--start=key99";
    args = new String[] {"key", "list", startKey, destinationBucket};
    out.reset();
    execute(ozoneShell, args);
    // Expect empty JSON array
    Assert.assertEquals(0, parseOutputIntoArrayList().size());
    Assert.assertEquals(0, getNumOfKeys());

    // Part of listing buckets test.
    generateBuckets("/volume5", 100);
    final String destinationVolume = "o3://" + omServiceId + "/volume5";

    // Test case 1: test listing buckets.
    // ozone sh bucket list /volume5
    // Expectation: Get list including all buckets.
    args = new String[] {"bucket", "list", destinationVolume};
    out.reset();
    execute(ozoneShell, args);
    Assert.assertEquals(100, getNumOfBuckets("testbucket"));

    // Test case 2: test listing buckets for setting --start with last bucket.
    // ozone sh bucket list /volume5 --start=bucket99 /volume5
    // Expectation: Get empty list.
    final String startBucket = "--start=testbucket99";
    out.reset();
    args = new String[] {"bucket", "list", startBucket, destinationVolume};
    execute(ozoneShell, args);
    // Expect empty JSON array
    Assert.assertEquals(0, parseOutputIntoArrayList().size());
    Assert.assertEquals(0, getNumOfBuckets("testbucket"));
  }

  /**
   * Test ozone admin list command.
   */
  @Test
  public void testOzoneAdminCmdList() throws UnsupportedEncodingException {
    // Part of listing keys test.
    generateKeys("/volume6", "/bucket");
    // Test case 1: list OPEN container
    String state = "--state=OPEN";
    String[] args = new String[] {"container", "list", "--scm",
        "localhost:" + cluster.getStorageContainerManager().getClientRpcPort(),
        state};
    execute(ozoneAdminShell, args);

    // Test case 2: list CLOSED container
    state = "--state=CLOSED";
    args = new String[] {"container", "list", "--scm",
        "localhost:" + cluster.getStorageContainerManager().getClientRpcPort(),
        state};
    execute(ozoneAdminShell, args);

    // Test case 3: list THREE replica container
    String factor = "--factor=THREE";
    args = new String[] {"container", "list", "--scm",
        "localhost:" + cluster.getStorageContainerManager().getClientRpcPort(),
        factor};
    execute(ozoneAdminShell, args);

    // Test case 4: list ONE replica container
    factor = "--factor=ONE";
    args = new String[] {"container", "list", "--scm",
        "localhost:" + cluster.getStorageContainerManager().getClientRpcPort(),
        factor};
    execute(ozoneAdminShell, args);
  }

  /**
   * Helper function to retrieve Ozone client configuration for trash testing.
   * @param hostPrefix Scheme + Authority. e.g. ofs://om-service-test1
   * @param configuration Server config to generate client config from.
   * @return Config added with fs.ofs.impl, fs.defaultFS and fs.trash.interval.
   */
  private OzoneConfiguration getClientConfForOFS(
      String hostPrefix, OzoneConfiguration configuration) {

    OzoneConfiguration clientConf = new OzoneConfiguration(configuration);
    // fs.ofs.impl should be loaded from META-INF, no need to explicitly set it
    clientConf.set(FS_DEFAULT_NAME_KEY, hostPrefix);
    clientConf.setInt(FS_TRASH_INTERVAL_KEY, 60);
    return clientConf;
  }

  /**
   * Helper function to retrieve Ozone client configuration for ozone
   * trash testing with TrashPolicyOzone.
   * @param hostPrefix Scheme + Authority. e.g. ofs://om-service-test1
   * @param configuration Server config to generate client config from.
   * @return Config ofs configuration added with fs.trash.classname
   * = TrashPolicyOzone.
   */
  private OzoneConfiguration getClientConfForOzoneTrashPolicy(
          String hostPrefix, OzoneConfiguration configuration) {
    OzoneConfiguration clientConf =
            getClientConfForOFS(hostPrefix, configuration);
    clientConf.setClass("fs.trash.classname", TrashPolicyOzone.class,
            TrashPolicy.class);
    return clientConf;
  }

  @Test
  public void testDeleteToTrashOrSkipTrash() throws Exception {
    final String hostPrefix = OZONE_OFS_URI_SCHEME + "://" + omServiceId;
    OzoneConfiguration clientConf = getClientConfForOFS(hostPrefix, conf);
    OzoneFsShell shell = new OzoneFsShell(clientConf);
    FileSystem fs = FileSystem.get(clientConf);
    final String strDir1 = hostPrefix + "/volumed2t/bucket1/dir1";
    // Note: CURRENT is also privately defined in TrashPolicyDefault
    final Path trashCurrent = new Path("Current");

    final String strKey1 = strDir1 + "/key1";
    final Path pathKey1 = new Path(strKey1);
    final Path trashPathKey1 = Path.mergePaths(new Path(
        new OFSPath(strKey1).getTrashRoot(), trashCurrent), pathKey1);

    final String strKey2 = strDir1 + "/key2";
    final Path pathKey2 = new Path(strKey2);
    final Path trashPathKey2 = Path.mergePaths(new Path(
        new OFSPath(strKey2).getTrashRoot(), trashCurrent), pathKey2);

    int res;
    try {
      res = ToolRunner.run(shell, new String[]{"-mkdir", "-p", strDir1});
      Assert.assertEquals(0, res);

      // Check delete to trash behavior
      res = ToolRunner.run(shell, new String[]{"-touch", strKey1});
      Assert.assertEquals(0, res);
      // Verify key1 creation
      FileStatus statusPathKey1 = fs.getFileStatus(pathKey1);
      Assert.assertEquals(strKey1, statusPathKey1.getPath().toString());
      // rm without -skipTrash. since trash interval > 0, should moved to trash
      res = ToolRunner.run(shell, new String[]{"-rm", strKey1});
      Assert.assertEquals(0, res);
      // Verify that the file is moved to the correct trash location
      FileStatus statusTrashPathKey1 = fs.getFileStatus(trashPathKey1);
      // It'd be more meaningful if we actually write some content to the file
      Assert.assertEquals(
          statusPathKey1.getLen(), statusTrashPathKey1.getLen());
      Assert.assertEquals(
          fs.getFileChecksum(pathKey1), fs.getFileChecksum(trashPathKey1));

      // Check delete skip trash behavior
      res = ToolRunner.run(shell, new String[]{"-touch", strKey2});
      Assert.assertEquals(0, res);
      // Verify key2 creation
      FileStatus statusPathKey2 = fs.getFileStatus(pathKey2);
      Assert.assertEquals(strKey2, statusPathKey2.getPath().toString());
      // rm with -skipTrash
      res = ToolRunner.run(shell, new String[]{"-rm", "-skipTrash", strKey2});
      Assert.assertEquals(0, res);
      // Verify that the file is NOT moved to the trash location
      try {
        fs.getFileStatus(trashPathKey2);
        Assert.fail("getFileStatus on non-existent should throw.");
      } catch (FileNotFoundException ignored) {
      }
    } finally {
      shell.close();
      fs.close();
    }
  }

  @Test
  public void testDeleteTrashNoSkipTrash() throws Exception {

    // Test delete from Trash directory removes item from filesystem

    // setup configuration to use TrashPolicyOzone
    // (default is TrashPolicyDefault)
    final String hostPrefix = OZONE_OFS_URI_SCHEME + "://" + omServiceId;
    OzoneConfiguration clientConf =
            getClientConfForOzoneTrashPolicy(hostPrefix, conf);
    OzoneFsShell shell = new OzoneFsShell(clientConf);

    int res;

    // create volume: vol1 with bucket: bucket1
    final String testVolBucket = "/vol1/bucket1";
    final String testKey = testVolBucket+"/key1";

    final String[] volBucketArgs = new String[] {"-mkdir", "-p", testVolBucket};
    final String[] keyArgs = new String[] {"-touch", testKey};
    final String[] listArgs = new String[] {"key", "list", testVolBucket};

    LOG.info("Executing testDeleteTrashNoSkipTrash: FsShell with args {}",
            Arrays.asList(volBucketArgs));
    res = ToolRunner.run(shell, volBucketArgs);
    Assert.assertEquals(0, res);

    // create key: key1 belonging to bucket1
    res = ToolRunner.run(shell, keyArgs);
    Assert.assertEquals(0, res);

    // check directory listing for bucket1 contains 1 key
    out.reset();
    execute(ozoneShell, listArgs);
    Assert.assertEquals(1, getNumOfKeys());

    // Test deleting items in trash are discarded (removed from filesystem)
    // 1.) remove key1 from bucket1 with fs shell rm command
    // 2.) on rm, item is placed in Trash
    // 3.) remove Trash directory and all contents, 
    //     check directory listing = 0 items

    final String[] rmKeyArgs = new String[] {"-rm", "-R", testKey};
    final String[] rmTrashArgs = new String[] {"-rm", "-R",
                                               testVolBucket+"/.Trash"};
    final Path trashPathKey1 = Path.mergePaths(new Path(
            new OFSPath(testKey).getTrashRoot(), new Path("Current")),
            new Path(testKey));
    FileSystem fs = FileSystem.get(clientConf);

    try {
      // on delete key, item is placed in trash
      LOG.info("Executing testDeleteTrashNoSkipTrash: FsShell with args {}",
              Arrays.asList(rmKeyArgs));
      res = ToolRunner.run(shell, rmKeyArgs);
      Assert.assertEquals(0, res);

      LOG.info("Executing testDeleteTrashNoSkipTrash: key1 deleted moved to"
              +" Trash: "+trashPathKey1.toString());
      fs.getFileStatus(trashPathKey1);

      LOG.info("Executing testDeleteTrashNoSkipTrash: deleting trash FsShell "
              +"with args{}: ", Arrays.asList(rmTrashArgs));
      res = ToolRunner.run(shell, rmTrashArgs);
      Assert.assertEquals(0, res);

      out.reset();
      // once trash is is removed, trash should be deleted from filesystem
      execute(ozoneShell, listArgs);
      Assert.assertEquals(0, getNumOfKeys());

    } finally {
      shell.close();
      fs.close();
    }

  }


  @Test
  @SuppressWarnings("methodlength")
  public void testShQuota() throws Exception {
    ObjectStore objectStore = cluster.getClient().getObjectStore();

    // Test create with no quota
    String[] args = new String[]{"volume", "create", "vol"};
    execute(ozoneShell, args);
    assertEquals(-1, objectStore.getVolume("vol").getQuotaInBytes());
    assertEquals(-1,
        objectStore.getVolume("vol").getQuotaInNamespace());
    out.reset();

    args = new String[]{"bucket", "create", "vol/buck"};
    execute(ozoneShell, args);
    assertEquals(-1,
        objectStore.getVolume("vol").getBucket("buck").getQuotaInBytes());
    assertEquals(-1,
        objectStore.getVolume("vol").getBucket("buck")
            .getQuotaInNamespace());

    // Test --quota option.
    args = new String[]{"volume", "create", "vol1", "--quota", "100B"};
    execute(ozoneShell, args);
    assertEquals(100, objectStore.getVolume("vol1").getQuotaInBytes());
    assertEquals(-1,
        objectStore.getVolume("vol1").getQuotaInNamespace());
    out.reset();

    args =
        new String[]{"bucket", "create", "vol1/buck1", "--quota", "10B"};
    execute(ozoneShell, args);
    assertEquals(10,
        objectStore.getVolume("vol1").getBucket("buck1").getQuotaInBytes());
    assertEquals(-1,
        objectStore.getVolume("vol1").getBucket("buck1")
            .getQuotaInNamespace());

    // Test --space-quota option.
    args = new String[]{"volume", "create", "vol2", "--space-quota",
        "100B"};
    execute(ozoneShell, args);
    assertEquals(100, objectStore.getVolume("vol2").getQuotaInBytes());
    assertEquals(-1,
        objectStore.getVolume("vol2").getQuotaInNamespace());
    out.reset();

    args = new String[]{"bucket", "create", "vol2/buck2", "--space-quota",
        "10B"};
    execute(ozoneShell, args);
    assertEquals(10,
        objectStore.getVolume("vol2").getBucket("buck2").getQuotaInBytes());
    assertEquals(-1,
        objectStore.getVolume("vol2").getBucket("buck2")
            .getQuotaInNamespace());

    // Test --namespace-quota option.
    args =
        new String[]{"volume", "create", "vol3", "--namespace-quota", "100"};
    execute(ozoneShell, args);
    assertEquals(-1, objectStore.getVolume("vol3").getQuotaInBytes());
    assertEquals(100,
        objectStore.getVolume("vol3").getQuotaInNamespace());
    out.reset();

    args = new String[]{"bucket", "create", "vol3/buck3",
        "--namespace-quota", "10"};
    execute(ozoneShell, args);
    assertEquals(-1,
        objectStore.getVolume("vol3").getBucket("buck3").getQuotaInBytes());
    assertEquals(10,
        objectStore.getVolume("vol3").getBucket("buck3")
            .getQuotaInNamespace());

    // Test both --space-quota and --namespace-quota option.
    args = new String[]{"volume", "create", "vol4", "--space-quota",
        "100B", "--namespace-quota", "100"};
    execute(ozoneShell, args);
    assertEquals(100, objectStore.getVolume("vol4").getQuotaInBytes());
    assertEquals(100,
        objectStore.getVolume("vol4").getQuotaInNamespace());
    out.reset();

    args = new String[]{"bucket", "create", "vol4/buck4",
        "--space-quota", "10B", "--namespace-quota", "10"};
    execute(ozoneShell, args);
    assertEquals(10,
        objectStore.getVolume("vol4").getBucket("buck4").getQuotaInBytes());
    assertEquals(10,
        objectStore.getVolume("vol4").getBucket("buck4")
            .getQuotaInNamespace());

    // Test clrquota option.
    args = new String[]{"volume", "clrquota", "vol4", "--space-quota",
        "--namespace-quota"};
    execute(ozoneShell, args);
    assertEquals(-1, objectStore.getVolume("vol4").getQuotaInBytes());
    assertEquals(-1,
        objectStore.getVolume("vol4").getQuotaInNamespace());
    out.reset();

    args = new String[]{"bucket", "clrquota", "vol4/buck4",
        "--space-quota", "--namespace-quota"};
    execute(ozoneShell, args);
    assertEquals(-1,
        objectStore.getVolume("vol4").getBucket("buck4").getQuotaInBytes());
    assertEquals(-1,
        objectStore.getVolume("vol4").getBucket("buck4")
            .getQuotaInNamespace());
    out.reset();

    // Test set volume quota to 0.
    String[] volumeArgs1 = new String[]{"volume", "setquota", "vol4",
        "--space-quota", "0GB"};
    LambdaTestUtils.intercept(ExecutionException.class,
        "Invalid values for space quota",
        () -> execute(ozoneShell, volumeArgs1));
    out.reset();

    String[] volumeArgs2 = new String[]{"volume", "setquota", "vol4",
        "--namespace-quota", "0"};
    LambdaTestUtils.intercept(ExecutionException.class,
        "Invalid values for namespace quota",
        () -> execute(ozoneShell, volumeArgs2));
    out.reset();

    // Test set volume spaceQuota or nameSpaceQuota to normal value.
    String[] volumeArgs3 = new String[]{"volume", "setquota", "vol4",
        "--space-quota", "1000B"};
    execute(ozoneShell, volumeArgs3);
    out.reset();
    assertEquals(1000, objectStore.getVolume("vol4").getQuotaInBytes());
    assertEquals(-1,
        objectStore.getVolume("vol4").getQuotaInNamespace());

    String[] volumeArgs4 = new String[]{"volume", "setquota", "vol4",
        "--namespace-quota", "100"};
    execute(ozoneShell, volumeArgs4);
    out.reset();
    assertEquals(1000, objectStore.getVolume("vol4").getQuotaInBytes());
    assertEquals(100,
        objectStore.getVolume("vol4").getQuotaInNamespace());

    // Test set bucket quota to 0.
    String[] bucketArgs1 = new String[]{"bucket", "setquota", "vol4/buck4",
        "--space-quota", "0GB"};
    LambdaTestUtils.intercept(ExecutionException.class,
        "Invalid values for space quota",
        () -> execute(ozoneShell, bucketArgs1));
    out.reset();

    String[] bucketArgs2 = new String[]{"bucket", "setquota", "vol4/buck4",
        "--namespace-quota", "0"};
    LambdaTestUtils.intercept(ExecutionException.class,
        "Invalid values for namespace quota",
        () -> execute(ozoneShell, bucketArgs2));
    out.reset();

    // Test set bucket spaceQuota or nameSpaceQuota to normal value.
    String[] bucketArgs3 = new String[]{"bucket", "setquota", "vol4/buck4",
        "--space-quota", "1000B"};
    execute(ozoneShell, bucketArgs3);
    out.reset();
    assertEquals(1000, objectStore.getVolume("vol4")
        .getBucket("buck4").getQuotaInBytes());
    assertEquals(-1, objectStore.getVolume("vol4")
        .getBucket("buck4").getQuotaInNamespace());

    String[] bucketArgs4 = new String[]{"bucket", "setquota", "vol4/buck4",
        "--namespace-quota", "100"};
    execute(ozoneShell, bucketArgs4);
    out.reset();
    assertEquals(1000, objectStore.getVolume("vol4")
        .getBucket("buck4").getQuotaInBytes());
    assertEquals(100, objectStore.getVolume("vol4")
        .getBucket("buck4").getQuotaInNamespace());

    // test whether supports default quota unit as bytes.
    String[] bucketArgs5 = new String[]{"bucket", "setquota", "vol4/buck4",
        "--space-quota", "500"};
    execute(ozoneShell, bucketArgs5);
    out.reset();
    assertEquals(500, objectStore.getVolume("vol4")
        .getBucket("buck4").getQuotaInBytes());
    assertEquals(100, objectStore.getVolume("vol4")
        .getBucket("buck4").getQuotaInNamespace());

    objectStore.getVolume("vol").deleteBucket("buck");
    objectStore.deleteVolume("vol");
    objectStore.getVolume("vol1").deleteBucket("buck1");
    objectStore.deleteVolume("vol1");
    objectStore.getVolume("vol2").deleteBucket("buck2");
    objectStore.deleteVolume("vol2");
    objectStore.getVolume("vol3").deleteBucket("buck3");
    objectStore.deleteVolume("vol3");
    objectStore.getVolume("vol4").deleteBucket("buck4");
    objectStore.deleteVolume("vol4");
  }

  @Test
<<<<<<< HEAD
  public void testCreateBucketWithECReplicationConfig() throws Exception {
    final String volumeName = "volume100";
    getVolume(volumeName);
    String[] args =
        new String[] {"bucket", "create", "/volume100/bucket0", "-rt", "EC",
            "-r", "rs-3-2-1024k"};
    execute(ozoneShell, args);

    OzoneVolume volume =
        cluster.getClient().getObjectStore().getVolume(volumeName);
    OzoneBucket bucket = volume.getBucket("bucket0");
    try (OzoneOutputStream out = bucket.createKey("myKey", 2000)) {
      Assert.assertTrue(out.getOutputStream() instanceof ECKeyOutputStream);
    }
  }

  @Test
  public void testCreateBucketWithRatisReplicationConfig() throws Exception {
    final String volumeName = "volume101";
    getVolume(volumeName);
    String[] args =
        new String[] {"bucket", "create", "/volume101/bucket1", "-rt", "RATIS",
            "-r", "3"};
    execute(ozoneShell, args);

    OzoneVolume volume =
        cluster.getClient().getObjectStore().getVolume(volumeName);
    OzoneBucket bucket = volume.getBucket("bucket1");
    try (OzoneOutputStream out = bucket.createKey("myKey", 2000)) {
      Assert.assertTrue(out.getOutputStream() instanceof KeyOutputStream);
      Assert.assertFalse(out.getOutputStream() instanceof ECKeyOutputStream);
    }
  }

  @Test
  public void testCreateBucketWithECReplicationConfigWithoutReplicationParam() {
    getVolume("volume102");
    String[] args =
        new String[] {"bucket", "create", "/volume102/bucket2", "-rt", "EC"};
    try {
      execute(ozoneShell, args);
      Assert.fail("Must throw Exception when missing replication param");
    } catch (Exception e) {
      Assert.assertEquals(e.getCause().getMessage(),
          "Replication can't be null. Replication type passed was : EC");
    }
  }

  private void getVolume(String volumeName) {
    String[] args = new String[] {"volume", "create",
        "o3://" + omServiceId + "/" + volumeName};
    execute(ozoneShell, args);
  }
=======
  public void testListVolumeBucketKeyShouldPrintValidJsonArray()
      throws UnsupportedEncodingException {

    final List<String> testVolumes =
        Arrays.asList("jsontest-vol1", "jsontest-vol2", "jsontest-vol3");
    final List<String> testBuckets =
        Arrays.asList("v1-bucket1", "v1-bucket2", "v1-bucket3");
    final List<String> testKeys = Arrays.asList("key1", "key2", "key3");

    final String firstVolumePrefix = testVolumes.get(0) + OZONE_URI_DELIMITER;
    final String keyPathPrefix = firstVolumePrefix +
        testBuckets.get(0) + OZONE_URI_DELIMITER;

    // Create test volumes, buckets and keys
    testVolumes.forEach(vol -> execute(ozoneShell, new String[] {
        "volume", "create", vol}));
    testBuckets.forEach(bucket -> execute(ozoneShell, new String[] {
        "bucket", "create", firstVolumePrefix + bucket}));
    testKeys.forEach(key -> execute(ozoneShell, new String[] {
        "key", "put", keyPathPrefix + key, testFilePathString}));

    // ozone sh volume list
    out.reset();
    execute(ozoneShell, new String[] {"volume", "list"});

    // Expect valid JSON array
    final ArrayList<LinkedTreeMap<String, String>> volumeListOut =
        parseOutputIntoArrayList();
    // Can include s3v and volumes from other test cases that aren't cleaned up,
    //  hence >= instead of equals.
    Assert.assertTrue(volumeListOut.size() >= testVolumes.size());
    final HashSet<String> volumeSet = new HashSet<>(testVolumes);
    volumeListOut.forEach(map -> volumeSet.remove(map.get("name")));
    // Should have found all the volumes created for this test
    Assert.assertEquals(0, volumeSet.size());

    // ozone sh bucket list jsontest-vol1
    out.reset();
    execute(ozoneShell, new String[] {"bucket", "list", firstVolumePrefix});

    // Expect valid JSON array as well
    final ArrayList<LinkedTreeMap<String, String>> bucketListOut =
        parseOutputIntoArrayList();
    Assert.assertEquals(testBuckets.size(), bucketListOut.size());
    final HashSet<String> bucketSet = new HashSet<>(testBuckets);
    bucketListOut.forEach(map -> bucketSet.remove(map.get("name")));
    // Should have found all the buckets created for this test
    Assert.assertEquals(0, bucketSet.size());

    // ozone sh key list jsontest-vol1/v1-bucket1
    out.reset();
    execute(ozoneShell, new String[] {"key", "list", keyPathPrefix});

    // Expect valid JSON array as well
    final ArrayList<LinkedTreeMap<String, String>> keyListOut =
        parseOutputIntoArrayList();
    Assert.assertEquals(testKeys.size(), keyListOut.size());
    final HashSet<String> keySet = new HashSet<>(testKeys);
    keyListOut.forEach(map -> keySet.remove(map.get("name")));
    // Should have found all the keys put for this test
    Assert.assertEquals(0, keySet.size());

    // Clean up
    testKeys.forEach(key -> execute(ozoneShell, new String[] {
        "key", "delete", keyPathPrefix + key}));
    testBuckets.forEach(bucket -> execute(ozoneShell, new String[] {
        "bucket", "delete", firstVolumePrefix + bucket}));
    testVolumes.forEach(vol -> execute(ozoneShell, new String[] {
        "volume", "delete", vol}));
  }

  @Test
  public void testClientBucketLayoutValidation() throws Exception {
    String[] args = new String[]{
        "bucket", "create", "o3://" + omServiceId + "/volume7" + "/bucketTest1",
        "--layout", "LEGACY"
    };
    try {
      execute(ozoneShell, args);
      Assert.fail("Should throw exception on unsupported bucket layouts!");
    } catch (Exception e) {
      GenericTestUtils.assertExceptionContains(
          "expected one of [FILE_SYSTEM_OPTIMIZED, OBJECT_STORE] ",
          e);
    }
  }
>>>>>>> 78e725cd
}<|MERGE_RESOLUTION|>--- conflicted
+++ resolved
@@ -894,7 +894,6 @@
   }
 
   @Test
-<<<<<<< HEAD
   public void testCreateBucketWithECReplicationConfig() throws Exception {
     final String volumeName = "volume100";
     getVolume(volumeName);
@@ -948,7 +947,7 @@
         "o3://" + omServiceId + "/" + volumeName};
     execute(ozoneShell, args);
   }
-=======
+
   public void testListVolumeBucketKeyShouldPrintValidJsonArray()
       throws UnsupportedEncodingException {
 
@@ -1035,5 +1034,4 @@
           e);
     }
   }
->>>>>>> 78e725cd
 }