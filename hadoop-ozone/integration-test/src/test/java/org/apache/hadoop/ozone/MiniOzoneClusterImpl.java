--- conflicted
+++ resolved
@@ -33,11 +33,7 @@
 import java.util.concurrent.TimeoutException;
 
 import org.apache.commons.lang3.StringUtils;
-<<<<<<< HEAD
-import org.apache.hadoop.hdds.DFSConfigKeysLegacy;
 import org.apache.hadoop.hdds.DatanodeVersion;
-=======
->>>>>>> 54548aa7
 import org.apache.hadoop.hdds.HddsConfigKeys;
 import org.apache.hadoop.hdds.annotation.InterfaceAudience;
 import org.apache.hadoop.hdds.client.RatisReplicationConfig;
@@ -135,22 +131,12 @@
   /**
    * Creates a new MiniOzoneCluster with Recon.
    */
-<<<<<<< HEAD
-  @SuppressWarnings("checkstyle:ParameterNumber")
-  MiniOzoneClusterImpl(OzoneConfiguration conf,
-                       SCMConfigurator scmConfigurator,
-                       OzoneManager ozoneManager,
-                       StorageContainerManager scm,
-                       List<HddsDatanodeService> hddsDatanodes,
-                       ReconServer reconServer) {
-=======
   private MiniOzoneClusterImpl(OzoneConfiguration conf,
       SCMConfigurator scmConfigurator,
       OzoneManager ozoneManager,
       StorageContainerManager scm,
       List<HddsDatanodeService> hddsDatanodes,
       ReconServer reconServer) {
->>>>>>> 54548aa7
     this.conf = conf;
     this.ozoneManager = ozoneManager;
     this.scm = scm;
@@ -766,45 +752,7 @@
       overrideDatanodeVersions(dnInitialVersion, dnCurrentVersion);
 
       for (int i = 0; i < numOfDatanodes; i++) {
-<<<<<<< HEAD
-        OzoneConfiguration dnConf = new OzoneConfiguration(conf);
-        configureDatanodePorts(dnConf);
-        String datanodeBaseDir = path + "/datanode-" + i;
-        Path metaDir = Paths.get(datanodeBaseDir, "meta");
-        List<String> dataDirs = new ArrayList<>();
-        List<String> reservedSpaceList = new ArrayList<>();
-        for (int j = 0; j < numDataVolumes; j++) {
-          Path dir = Paths.get(datanodeBaseDir, "data-" + j, "containers");
-          Files.createDirectories(dir);
-          dataDirs.add(dir.toString());
-          datanodeReservedSpace.ifPresent(
-              s -> reservedSpaceList.add(dir + ":" + s));
-        }
-        String reservedSpaceString = String.join(",", reservedSpaceList);
-        String listOfDirs = String.join(",", dataDirs);
-        Path ratisDir = Paths.get(datanodeBaseDir, "data", "ratis");
-        Path workDir = Paths.get(datanodeBaseDir, "data", "replication",
-            "work");
-        Files.createDirectories(metaDir);
-        Files.createDirectories(ratisDir);
-        Files.createDirectories(workDir);
-        dnConf.set(HddsConfigKeys.OZONE_METADATA_DIRS, metaDir.toString());
-        dnConf.set(DFSConfigKeysLegacy.DFS_DATANODE_DATA_DIR_KEY, listOfDirs);
-        dnConf.set(ScmConfigKeys.HDDS_DATANODE_DIR_KEY, listOfDirs);
-        dnConf.set(ScmConfigKeys.HDDS_DATANODE_DIR_DU_RESERVED,
-            reservedSpaceString);
-        dnConf.set(OzoneConfigKeys.DFS_CONTAINER_RATIS_DATANODE_STORAGE_DIR,
-            ratisDir.toString());
-        if (reconServer != null) {
-          OzoneStorageContainerManager reconScm =
-              reconServer.getReconStorageContainerManager();
-          dnConf.set(OZONE_RECON_ADDRESS_KEY,
-              reconScm.getDatanodeRpcAddress().getHostString() + ":" +
-                  reconScm.getDatanodeRpcAddress().getPort());
-        }
-=======
         OzoneConfiguration dnConf = dnFactory.apply(conf);
->>>>>>> 54548aa7
 
         HddsDatanodeService datanode = new HddsDatanodeService(NO_ARGS);
         datanode.setConfiguration(dnConf);
