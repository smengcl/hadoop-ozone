/**
 * Licensed to the Apache Software Foundation (ASF) under one or more
 * contributor license agreements.  See the NOTICE file distributed with this
 * work for additional information regarding copyright ownership.  The ASF
 * licenses this file to you under the Apache License, Version 2.0 (the
 * "License"); you may not use this file except in compliance with the License.
 * You may obtain a copy of the License at
 * <p>
 * http://www.apache.org/licenses/LICENSE-2.0
 * <p>
 * Unless required by applicable law or agreed to in writing, software
 * distributed under the License is distributed on an "AS IS" BASIS,WITHOUT
 * WARRANTIES OR CONDITIONS OF ANY KIND, either express or implied. See the
 * License for the specific language governing permissions and limitations under
 * the License.
 */

package org.apache.hadoop.ozone.om;

import java.util.concurrent.TimeUnit;

import org.apache.hadoop.ozone.om.helpers.BucketLayout;
import org.apache.ratis.util.TimeDuration;

/**
 * Ozone Manager Constants.
 */
public final class OMConfigKeys {
  /**
   * Never constructed.
   */
  private OMConfigKeys() {
  }

  // Location where the OM stores its DB files. In the future we may support
  // multiple entries for performance (sharding)..
  public static final String OZONE_OM_DB_DIRS = "ozone.om.db.dirs";

  public static final String OZONE_OM_HANDLER_COUNT_KEY =
      "ozone.om.handler.count.key";
  public static final int OZONE_OM_HANDLER_COUNT_DEFAULT = 100;

  public static final String OZONE_OM_INTERNAL_SERVICE_ID =
      "ozone.om.internal.service.id";

  public static final String OZONE_OM_SERVICE_IDS_KEY =
      "ozone.om.service.ids";
  public static final String OZONE_OM_NODES_KEY =
      "ozone.om.nodes";
  public static final String OZONE_OM_NODE_ID_KEY =
      "ozone.om.node.id";
  public static final String OZONE_OM_DECOMMISSIONED_NODES_KEY =
      "ozone.om.decommissioned.nodes";

  public static final String OZONE_OM_ADDRESS_KEY =
      "ozone.om.address";
  public static final String OZONE_OM_BIND_HOST_DEFAULT =
      "0.0.0.0";
  public static final int OZONE_OM_PORT_DEFAULT = 9862;

  public static final String OZONE_OM_HTTP_ENABLED_KEY =
      "ozone.om.http.enabled";
  public static final String OZONE_OM_HTTP_BIND_HOST_KEY =
      "ozone.om.http-bind-host";
  public static final String OZONE_OM_HTTPS_BIND_HOST_KEY =
      "ozone.om.https-bind-host";
  public static final String OZONE_OM_HTTP_ADDRESS_KEY =
      "ozone.om.http-address";
  public static final String OZONE_OM_HTTPS_ADDRESS_KEY =
      "ozone.om.https-address";
  public static final String OZONE_OM_HTTP_BIND_HOST_DEFAULT = "0.0.0.0";
  public static final int OZONE_OM_HTTP_BIND_PORT_DEFAULT = 9874;
  public static final int OZONE_OM_HTTPS_BIND_PORT_DEFAULT = 9875;

  public static final String OZONE_OM_VOLUME_LISTALL_ALLOWED =
      "ozone.om.volume.listall.allowed";
  public static final boolean OZONE_OM_VOLUME_LISTALL_ALLOWED_DEFAULT = true;
  public static final String OZONE_OM_USER_MAX_VOLUME =
      "ozone.om.user.max.volume";
  public static final int OZONE_OM_USER_MAX_VOLUME_DEFAULT = 1024;

  public static final String OZONE_KEY_DELETING_LIMIT_PER_TASK =
      "ozone.key.deleting.limit.per.task";
  public static final int OZONE_KEY_DELETING_LIMIT_PER_TASK_DEFAULT = 20000;

  public static final String OZONE_OM_METRICS_SAVE_INTERVAL =
      "ozone.om.save.metrics.interval";
  public static final String OZONE_OM_METRICS_SAVE_INTERVAL_DEFAULT = "5m";

  /**
   * OM Ratis related configurations.
   */
  public static final String OZONE_OM_RATIS_ENABLE_KEY
      = "ozone.om.ratis.enable";
  public static final boolean OZONE_OM_RATIS_ENABLE_DEFAULT
      = true;
  public static final String OZONE_OM_RATIS_PORT_KEY
      = "ozone.om.ratis.port";
  public static final int OZONE_OM_RATIS_PORT_DEFAULT
      = 9872;
  public static final String OZONE_OM_RATIS_RPC_TYPE_KEY
      = "ozone.om.ratis.rpc.type";
  public static final String OZONE_OM_RATIS_RPC_TYPE_DEFAULT
      = "GRPC";

  // OM Ratis Log configurations
  public static final String OZONE_OM_RATIS_STORAGE_DIR
      = "ozone.om.ratis.storage.dir";
  public static final String OZONE_OM_RATIS_SEGMENT_SIZE_KEY
      = "ozone.om.ratis.segment.size";
  public static final String OZONE_OM_RATIS_SEGMENT_SIZE_DEFAULT
      = "4MB";
  public static final String OZONE_OM_RATIS_SEGMENT_PREALLOCATED_SIZE_KEY
      = "ozone.om.ratis.segment.preallocated.size";
  public static final String OZONE_OM_RATIS_SEGMENT_PREALLOCATED_SIZE_DEFAULT
      = "4MB";

  // OM Ratis Log Appender configurations
  public static final String
      OZONE_OM_RATIS_LOG_APPENDER_QUEUE_NUM_ELEMENTS =
      "ozone.om.ratis.log.appender.queue.num-elements";
  public static final int
      OZONE_OM_RATIS_LOG_APPENDER_QUEUE_NUM_ELEMENTS_DEFAULT = 1024;
  public static final String OZONE_OM_RATIS_LOG_APPENDER_QUEUE_BYTE_LIMIT =
      "ozone.om.ratis.log.appender.queue.byte-limit";
  public static final String
      OZONE_OM_RATIS_LOG_APPENDER_QUEUE_BYTE_LIMIT_DEFAULT = "32MB";
  public static final String OZONE_OM_RATIS_LOG_PURGE_GAP =
      "ozone.om.ratis.log.purge.gap";
  public static final int OZONE_OM_RATIS_LOG_PURGE_GAP_DEFAULT = 1000000;

  public static final String OZONE_OM_RATIS_SNAPSHOT_AUTO_TRIGGER_THRESHOLD_KEY
      = "ozone.om.ratis.snapshot.auto.trigger.threshold";
  public static final long
      OZONE_OM_RATIS_SNAPSHOT_AUTO_TRIGGER_THRESHOLD_DEFAULT = 400000;

  // OM Ratis server configurations
  public static final String OZONE_OM_RATIS_SERVER_REQUEST_TIMEOUT_KEY
      = "ozone.om.ratis.server.request.timeout";
  public static final TimeDuration
      OZONE_OM_RATIS_SERVER_REQUEST_TIMEOUT_DEFAULT
      = TimeDuration.valueOf(3000, TimeUnit.MILLISECONDS);
  public static final String
      OZONE_OM_RATIS_SERVER_RETRY_CACHE_TIMEOUT_KEY
      = "ozone.om.ratis.server.retry.cache.timeout";
  public static final TimeDuration
      OZONE_OM_RATIS_SERVER_RETRY_CACHE_TIMEOUT_DEFAULT
      = TimeDuration.valueOf(600000, TimeUnit.MILLISECONDS);
  public static final String OZONE_OM_RATIS_MINIMUM_TIMEOUT_KEY
      = "ozone.om.ratis.minimum.timeout";
  public static final TimeDuration OZONE_OM_RATIS_MINIMUM_TIMEOUT_DEFAULT
      = TimeDuration.valueOf(5, TimeUnit.SECONDS);

  public static final String OZONE_OM_RATIS_SERVER_FAILURE_TIMEOUT_DURATION_KEY
      = "ozone.om.ratis.server.failure.timeout.duration";
  public static final TimeDuration
      OZONE_OM_RATIS_SERVER_FAILURE_TIMEOUT_DURATION_DEFAULT
      = TimeDuration.valueOf(120, TimeUnit.SECONDS);

  public static final String OZONE_OM_RATIS_SERVER_ELECTION_PRE_VOTE =
      "ozone.om.ratis.server.leaderelection.pre-vote";
  public static final boolean
      OZONE_OM_RATIS_SERVER_ELECTION_PRE_VOTE_DEFAULT = false;


  // OM SnapshotProvider configurations
  public static final String OZONE_OM_RATIS_SNAPSHOT_DIR =
      "ozone.om.ratis.snapshot.dir";
  public static final String OZONE_OM_SNAPSHOT_PROVIDER_SOCKET_TIMEOUT_KEY =
      "ozone.om.snapshot.provider.socket.timeout";
  public static final TimeDuration
      OZONE_OM_SNAPSHOT_PROVIDER_SOCKET_TIMEOUT_DEFAULT =
      TimeDuration.valueOf(5000, TimeUnit.MILLISECONDS);

  public static final String OZONE_OM_SNAPSHOT_PROVIDER_CONNECTION_TIMEOUT_KEY =
      "ozone.om.snapshot.provider.connection.timeout";
  public static final TimeDuration
      OZONE_OM_SNAPSHOT_PROVIDER_CONNECTION_TIMEOUT_DEFAULT =
      TimeDuration.valueOf(5000, TimeUnit.MILLISECONDS);

  public static final String OZONE_OM_SNAPSHOT_PROVIDER_REQUEST_TIMEOUT_KEY =
      "ozone.om.snapshot.provider.request.timeout";
  public static final TimeDuration
      OZONE_OM_SNAPSHOT_PROVIDER_REQUEST_TIMEOUT_DEFAULT =
      TimeDuration.valueOf(5000, TimeUnit.MILLISECONDS);

  public static final String OZONE_OM_KERBEROS_KEYTAB_FILE_KEY = "ozone.om."
      + "kerberos.keytab.file";
  public static final String OZONE_OM_KERBEROS_PRINCIPAL_KEY = "ozone.om"
      + ".kerberos.principal";
  public static final String OZONE_OM_HTTP_KERBEROS_KEYTAB_FILE =
      "ozone.om.http.auth.kerberos.keytab";
  public static final String OZONE_OM_HTTP_KERBEROS_PRINCIPAL_KEY
      = "ozone.om.http.auth.kerberos.principal";
  public static final String OZONE_OM_HTTP_AUTH_TYPE =
      "ozone.om.http.auth.type";
  public static final String OZONE_OM_HTTP_AUTH_CONFIG_PREFIX =
      "ozone.om.http.auth.";

  // Delegation token related keys
  public static final String  DELEGATION_REMOVER_SCAN_INTERVAL_KEY =
      "ozone.manager.delegation.remover.scan.interval";
  public static final long    DELEGATION_REMOVER_SCAN_INTERVAL_DEFAULT =
      60*60*1000;
  public static final String  DELEGATION_TOKEN_RENEW_INTERVAL_KEY =
      "ozone.manager.delegation.token.renew-interval";
  public static final long    DELEGATION_TOKEN_RENEW_INTERVAL_DEFAULT =
      24*60*60*1000;  // 1 day = 86400000 ms
  public static final String  DELEGATION_TOKEN_MAX_LIFETIME_KEY =
      "ozone.manager.delegation.token.max-lifetime";
  public static final long    DELEGATION_TOKEN_MAX_LIFETIME_DEFAULT =
      7*24*60*60*1000; // 7 days

  public static final String OZONE_DB_CHECKPOINT_TRANSFER_RATE_KEY =
      "ozone.manager.db.checkpoint.transfer.bandwidthPerSec";
  public static final long OZONE_DB_CHECKPOINT_TRANSFER_RATE_DEFAULT =
      0;  //no throttling

  // Comma separated acls (users, groups) allowing clients accessing
  // OM client protocol
  // when hadoop.security.authorization is true, this needs to be set in
  // hadoop-policy.xml, "*" allows all users/groups to access.
  public static final String OZONE_OM_SECURITY_CLIENT_PROTOCOL_ACL =
      "ozone.om.security.client.protocol.acl";

  // Comma separated acls (users, groups) allowing clients accessing
  // OM admin protocol.
  // When hadoop.security.authorization is true, this needs to be set in
  // hadoop-policy.xml, "*" allows all users/groups to access.
  public static final String OZONE_OM_SECURITY_ADMIN_PROTOCOL_ACL =
      "ozone.om.security.admin.protocol.acl";

  public static final String OZONE_OM_KEYNAME_CHARACTER_CHECK_ENABLED_KEY =
          "ozone.om.keyname.character.check.enabled";
  public static final boolean OZONE_OM_KEYNAME_CHARACTER_CHECK_ENABLED_DEFAULT =
          false;

  // This config needs to be enabled, when S3G created objects used via
  // FileSystem API.
  public static final String OZONE_OM_ENABLE_FILESYSTEM_PATHS =
      "ozone.om.enable.filesystem.paths";
  public static final boolean OZONE_OM_ENABLE_FILESYSTEM_PATHS_DEFAULT =
      false;

  public static final String OZONE_OM_HA_PREFIX = "ozone.om.ha";

  public static final String OZONE_FS_TRASH_INTERVAL_KEY =
      "ozone.fs.trash.interval";

  public static final long  OZONE_FS_TRASH_INTERVAL_DEFAULT = 0;

  public static final String OZONE_FS_TRASH_CHECKPOINT_INTERVAL_KEY =
      "ozone.fs.trash.checkpoint.interval";

  public static final long  OZONE_FS_TRASH_CHECKPOINT_INTERVAL_DEFAULT = 0;

//  This property is used to define the metadata layout of file system
//  paths. If it is configured as PREFIX in combination with
//  ozone.om.enable.filesystem.paths to true then this allows to perform
//  atomic rename and delete of any directory at any level in the namespace.
//  Defaulting to SIMPLE. Supported values: SIMPLE and PREFIX.

  // Default bucket layout used by Ozone Manager during bucket creation
  // when a client does not specify the bucket layout option.
  public static final String OZONE_DEFAULT_BUCKET_LAYOUT =
      "ozone.default.bucket.layout";
  public static final String OZONE_DEFAULT_BUCKET_LAYOUT_DEFAULT =
      BucketLayout.OBJECT_STORE.name();
  public static final String OZONE_BUCKET_LAYOUT_FILE_SYSTEM_OPTIMIZED =
      BucketLayout.FILE_SYSTEM_OPTIMIZED.name();

  /**
   * Configuration properties for Directory Deleting Service.
   */
  public static final String OZONE_DIR_DELETING_SERVICE_INTERVAL =
      "ozone.directory.deleting.service.interval";
  public static final String OZONE_DIR_DELETING_SERVICE_INTERVAL_DEFAULT
      = "60s";

  public static final String OZONE_PATH_DELETING_LIMIT_PER_TASK =
      "ozone.path.deleting.limit.per.task";
  public static final int OZONE_PATH_DELETING_LIMIT_PER_TASK_DEFAULT = 10000;

<<<<<<< HEAD
  public static final String OZONE_OM_GRPC_MAXIMUM_RESPONSE_LENGTH =
      "ozone.om.grpc.maximum.response.length";
  /** Default value for GRPC_MAXIMUM_RESPONSE_LENGTH. */
  public static final int OZONE_OM_GRPC_MAXIMUM_RESPONSE_LENGTH_DEFAULT =
      128 * 1024 * 1024;

  public static final String OZONE_OM_S3_GPRC_SERVER_ENABLED =
      "ozone.om.s3.grpc.server_enabled";
  public static final boolean OZONE_OM_S3_GRPC_SERVER_ENABLED_DEFAULT =
      false;
=======
  /**
   * Configuration properties for OMAdminProtcol service.
   */
  public static final String OZONE_OM_ADMIN_PROTOCOL_MAX_RETRIES_KEY =
      "ozone.om.admin.protocol.max.retries";
  public static final int OZONE_OM_ADMIN_PROTOCOL_MAX_RETRIES_DEFAULT = 20;
  public static final String OZONE_OM_ADMIN_PROTOCOL_WAIT_BETWEEN_RETRIES_KEY =
      "ozone.om.admin.protocol.wait.between.retries";
  public static final long OZONE_OM_ADMIN_PROTOCOL_WAIT_BETWEEN_RETRIES_DEFAULT
      = 1000;

>>>>>>> 30cb5e76
}<|MERGE_RESOLUTION|>--- conflicted
+++ resolved
@@ -281,7 +281,6 @@
       "ozone.path.deleting.limit.per.task";
   public static final int OZONE_PATH_DELETING_LIMIT_PER_TASK_DEFAULT = 10000;
 
-<<<<<<< HEAD
   public static final String OZONE_OM_GRPC_MAXIMUM_RESPONSE_LENGTH =
       "ozone.om.grpc.maximum.response.length";
   /** Default value for GRPC_MAXIMUM_RESPONSE_LENGTH. */
@@ -292,7 +291,6 @@
       "ozone.om.s3.grpc.server_enabled";
   public static final boolean OZONE_OM_S3_GRPC_SERVER_ENABLED_DEFAULT =
       false;
-=======
   /**
    * Configuration properties for OMAdminProtcol service.
    */
@@ -304,5 +302,4 @@
   public static final long OZONE_OM_ADMIN_PROTOCOL_WAIT_BETWEEN_RETRIES_DEFAULT
       = 1000;
 
->>>>>>> 30cb5e76
 }