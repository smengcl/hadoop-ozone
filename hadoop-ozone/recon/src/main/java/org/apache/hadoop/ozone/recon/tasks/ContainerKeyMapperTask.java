/*
 * Licensed to the Apache Software Foundation (ASF) under one
 * or more contributor license agreements.  See the NOTICE file
 * distributed with this work for additional information
 * regarding copyright ownership.  The ASF licenses this file
 * to you under the Apache License, Version 2.0 (the
 * "License"); you may not use this file except in compliance
 * with the License.  You may obtain a copy of the License at
 * <p>
 * http://www.apache.org/licenses/LICENSE-2.0
 * <p>
 * Unless required by applicable law or agreed to in writing, software
 * distributed under the License is distributed on an "AS IS" BASIS,
 * WITHOUT WARRANTIES OR CONDITIONS OF ANY KIND, either express or implied.
 * See the License for the specific language governing permissions and
 * limitations under the License.
 */

package org.apache.hadoop.ozone.recon.tasks;

import static org.apache.hadoop.ozone.om.OmMetadataManagerImpl.KEY_TABLE;

import java.io.IOException;
import java.time.Duration;
import java.time.Instant;
import java.util.ArrayList;
import java.util.Collection;
import java.util.Collections;
import java.util.HashMap;
import java.util.HashSet;
import java.util.Iterator;
import java.util.List;
import java.util.Map;
import java.util.Set;

import org.apache.commons.lang3.tuple.ImmutablePair;
import org.apache.commons.lang3.tuple.Pair;
import org.apache.hadoop.hdds.utils.db.RDBBatchOperation;
import org.apache.hadoop.ozone.om.OMMetadataManager;
import org.apache.hadoop.ozone.om.helpers.BucketLayout;
import org.apache.hadoop.ozone.om.helpers.OmKeyInfo;
import org.apache.hadoop.ozone.om.helpers.OmKeyLocationInfo;
import org.apache.hadoop.ozone.om.helpers.OmKeyLocationInfoGroup;
import org.apache.hadoop.ozone.recon.api.types.ContainerKeyPrefix;
import org.apache.hadoop.ozone.recon.api.types.KeyPrefixContainer;
import org.apache.hadoop.ozone.recon.spi.ReconContainerMetadataManager;
import org.apache.hadoop.hdds.utils.db.Table;
import org.apache.hadoop.hdds.utils.db.TableIterator;
import org.slf4j.Logger;
import org.slf4j.LoggerFactory;

import com.google.inject.Inject;

/**
 * Class to iterate over the OM DB and populate the Recon container DB with
 * the container -> Key reverse mapping.
 */
public class ContainerKeyMapperTask implements ReconOmTask {

  private static final Logger LOG =
      LoggerFactory.getLogger(ContainerKeyMapperTask.class);

  private ReconContainerMetadataManager reconContainerMetadataManager;

  @Inject
  public ContainerKeyMapperTask(ReconContainerMetadataManager
                                        reconContainerMetadataManager) {
    this.reconContainerMetadataManager = reconContainerMetadataManager;
  }

  /**
   * Read Key -> ContainerId data from OM snapshot DB and write reverse map
   * (container, key) -> count to Recon Container DB.
   */
  @Override
  public Pair<String, Boolean> reprocess(OMMetadataManager omMetadataManager) {
    long omKeyCount = 0;
    // Maps the (container, key) -> count
    Map<ContainerKeyPrefix, Integer> containerKeyMap = new HashMap<>();
    // Maps the key -> containerId
    Map<Long, Long> containerKeyCountMap = new HashMap<>();
    // List of the deleted (container, key) pair's
    List<ContainerKeyPrefix> deletedKeyCountList = new ArrayList<>();

    try {
      LOG.info("Starting a 'reprocess' run of ContainerKeyMapperTask.");
      Instant start = Instant.now();

      // initialize new container DB
      reconContainerMetadataManager
              .reinitWithNewContainerDataFromOm(new HashMap<>());

      Table<String, OmKeyInfo> omKeyInfoTable =
          omMetadataManager.getKeyTable(getBucketLayout());
      try (TableIterator<String, ? extends Table.KeyValue<String, OmKeyInfo>>
               keyIter = omKeyInfoTable.iterator()) {
        while (keyIter.hasNext()) {
          Table.KeyValue<String, OmKeyInfo> kv = keyIter.next();
          OmKeyInfo omKeyInfo = kv.getValue();
          handlePutOMKeyEvent(kv.getKey(), omKeyInfo, containerKeyMap,
              containerKeyCountMap, deletedKeyCountList);
          omKeyCount++;
        }
      }
      LOG.info("Completed 'reprocess' of ContainerKeyMapperTask.");
      Instant end = Instant.now();
      long duration = Duration.between(start, end).toMillis();
      LOG.info("It took me {} seconds to process {} keys.",
          (double) duration / 1000.0, omKeyCount);
    } catch (IOException ioEx) {
      LOG.error("Unable to populate Container Key Prefix data in Recon DB. ",
          ioEx);
      return new ImmutablePair<>(getTaskName(), false);
    }
    try {
      writeToTheDB(containerKeyMap, containerKeyCountMap, deletedKeyCountList);
    } catch (IOException e) {
      LOG.error("Unable to write Container Key Prefix data in Recon DB.", e);
      return new ImmutablePair<>(getTaskName(), false);
    }
    return new ImmutablePair<>(getTaskName(), true);
  }

  @Override
  public String getTaskName() {
    return "ContainerKeyMapperTask";
  }

  public Collection<String> getTaskTables() {
    return Collections.singletonList(KEY_TABLE);
  }

  @Override
  public Pair<String, Boolean> process(OMUpdateEventBatch events) {
    Iterator<OMDBUpdateEvent> eventIterator = events.getIterator();
    int eventCount = 0;
    final Collection<String> taskTables = getTaskTables();
    Map<ContainerKeyPrefix, Integer> containerKeyMap = new HashMap<>();
    Map<Long, Long> containerKeyCountMap = new HashMap<>();
    List<ContainerKeyPrefix> deletedKeyCountList = new ArrayList<>();

    while (eventIterator.hasNext()) {
      OMDBUpdateEvent<String, OmKeyInfo> omdbUpdateEvent = eventIterator.next();
      // Filter event inside process method to avoid duping
      if (!taskTables.contains(omdbUpdateEvent.getTable())) {
        continue;
      }
      String updatedKey = omdbUpdateEvent.getKey();
      OmKeyInfo updatedKeyValue = omdbUpdateEvent.getValue();
      try {
        switch (omdbUpdateEvent.getAction()) {
        case PUT:
          handlePutOMKeyEvent(updatedKey, updatedKeyValue, containerKeyMap,
              containerKeyCountMap, deletedKeyCountList);
          break;

        case DELETE:
          handleDeleteOMKeyEvent(updatedKey, containerKeyMap,
              containerKeyCountMap, deletedKeyCountList);
          break;

        case UPDATE:
          if (omdbUpdateEvent.getOldValue() != null) {
            handleDeleteOMKeyEvent(
                omdbUpdateEvent.getOldValue().getKeyName(), containerKeyMap,
                containerKeyCountMap, deletedKeyCountList);
          } else {
            LOG.warn("Update event does not have the old Key Info for {}.",
                updatedKey);
          }
          handlePutOMKeyEvent(updatedKey, updatedKeyValue, containerKeyMap,
              containerKeyCountMap, deletedKeyCountList);
          break;

        default: LOG.debug("Skipping DB update event : {}",
            omdbUpdateEvent.getAction());
        }
        eventCount++;
      } catch (IOException e) {
        LOG.error("Unexpected exception while updating key data : {} ",
            updatedKey, e);
        return new ImmutablePair<>(getTaskName(), false);
      }
    }
    try {
      writeToTheDB(containerKeyMap, containerKeyCountMap, deletedKeyCountList);
    } catch (IOException e) {
      LOG.error("Unable to write Container Key Prefix data in Recon DB.", e);
      return new ImmutablePair<>(getTaskName(), false);
    }
    LOG.info("{} successfully processed {} OM DB update event(s).",
        getTaskName(), eventCount);
    return new ImmutablePair<>(getTaskName(), true);
  }

  private void writeToTheDB(Map<ContainerKeyPrefix, Integer> containerKeyMap,
                            Map<Long, Long> containerKeyCountMap,
                            List<ContainerKeyPrefix> deletedContainerKeyList)
      throws IOException {
    RDBBatchOperation rdbBatchOperation = new RDBBatchOperation();
    containerKeyMap.keySet().forEach((ContainerKeyPrefix key) -> {
      try {
        reconContainerMetadataManager
            .batchStoreContainerKeyMapping(rdbBatchOperation, key,
                containerKeyMap.get(key));
      } catch (IOException e) {
        LOG.error("Unable to write Container Key Prefix data in Recon DB.",
            e);
      }
    });

    containerKeyCountMap.keySet().forEach((Long key) -> {
      try {
        reconContainerMetadataManager
            .batchStoreContainerKeyCounts(rdbBatchOperation, key,
                containerKeyCountMap.get(key));
      } catch (IOException e) {
        LOG.error("Unable to write Container Key Prefix data in Recon DB.",
            e);
      }
    });

    deletedContainerKeyList.forEach((ContainerKeyPrefix key) -> {
      try {
        reconContainerMetadataManager
            .batchDeleteContainerMapping(rdbBatchOperation, key);
      } catch (IOException e) {
        LOG.error("Unable to write Container Key Prefix data in Recon DB.",
            e);
      }
    });

    reconContainerMetadataManager.commitBatchOperation(rdbBatchOperation);
  }

  /**
   * Note to delete an OM Key and update the containerID -> no. of keys counts
   * (we are preparing for batch deletion in these data structures).
   *
   * @param key key String.
   * @param containerKeyMap we keep the added containerKeys in this map
   *                        (in this batch)
   * @param containerKeyCountMap we keep the containerKey counts in this map
   * @param deletedContainerKeyList list of the deleted containerKeys
   * @throws IOException If Unable to write to container DB.
   */
  private void handleDeleteOMKeyEvent(String key,
                                      Map<ContainerKeyPrefix, Integer>
                                          containerKeyMap,
                                      Map<Long, Long> containerKeyCountMap,
                                      List<ContainerKeyPrefix>
                                          deletedContainerKeyList)
      throws IOException {

    TableIterator<KeyPrefixContainer, ? extends
        Table.KeyValue<KeyPrefixContainer, Integer>> keyContainerIterator =
        reconContainerMetadataManager.getKeyContainerTableIterator();

    Set<ContainerKeyPrefix> keysToBeDeleted = new HashSet<>();

<<<<<<< HEAD
    keyContainerIterator.seek(new KeyPrefixContainer(key));
    while (keyContainerIterator.hasNext()) {
      Table.KeyValue<KeyPrefixContainer, Integer> keyValue =
          keyContainerIterator.next();
=======
    // Check if we have keys in this container in the DB
    while (containerIterator.hasNext()) {
      Table.KeyValue<ContainerKeyPrefix, Integer> keyValue =
          containerIterator.next();
>>>>>>> 58c31660
      String keyPrefix = keyValue.getKey().getKeyPrefix();
      if (keyPrefix.equals(key)) {
        if (keyValue.getKey().getContainerId() != -1) {
          keysToBeDeleted.add(keyValue.getKey().toContainerKeyPrefix());
        }
      } else {
        break;
      }
    }

    // Check if we have keys in this container in our containerKeyMap
    containerKeyMap.keySet()
        .forEach((ContainerKeyPrefix containerKeyPrefix) -> {
          String keyPrefix = containerKeyPrefix.getKeyPrefix();
          if (keyPrefix.equals(key)) {
            keysToBeDeleted.add(containerKeyPrefix);
          }
        });

    for (ContainerKeyPrefix containerKeyPrefix : keysToBeDeleted) {
      deletedContainerKeyList.add(containerKeyPrefix);
      // Remove the container-key prefix from the map if we previously added
      // it in this batch (and now we delete it)
      containerKeyMap.remove(containerKeyPrefix);

      // decrement count and update containerKeyCount.
      Long containerID = containerKeyPrefix.getContainerId();
      long keyCount;
      if (containerKeyCountMap.containsKey(containerID)) {
        keyCount = containerKeyCountMap.get(containerID);
      } else {
        keyCount = reconContainerMetadataManager
            .getKeyCountForContainer(containerID);
      }
      if (keyCount > 0) {
        containerKeyCountMap.put(containerID, --keyCount);
      }
    }
  }

  /**
   * Note to add an OM key and update containerID -> no. of keys count.
   *
   * @param key key String
   * @param omKeyInfo omKeyInfo value
   * @param containerKeyMap we keep the added containerKeys in this map
   *                        (in this batch)
   * @param containerKeyCountMap we keep the containerKey counts in this map
   * @param deletedContainerKeyList list of the deleted containerKeys
   * @throws IOException if unable to write to recon DB.
   */
  private void handlePutOMKeyEvent(String key, OmKeyInfo omKeyInfo,
                                   Map<ContainerKeyPrefix, Integer>
                                       containerKeyMap,
                                   Map<Long, Long> containerKeyCountMap,
                                   List<ContainerKeyPrefix>
                                       deletedContainerKeyList)
      throws IOException {
    long containerCountToIncrement = 0;
    for (OmKeyLocationInfoGroup omKeyLocationInfoGroup : omKeyInfo
        .getKeyLocationVersions()) {
      long keyVersion = omKeyLocationInfoGroup.getVersion();
      for (OmKeyLocationInfo omKeyLocationInfo : omKeyLocationInfoGroup
          .getLocationList()) {
        long containerId = omKeyLocationInfo.getContainerID();
        ContainerKeyPrefix containerKeyPrefix = new ContainerKeyPrefix(
            containerId, key, keyVersion);
        if (reconContainerMetadataManager.getCountForContainerKeyPrefix(
            containerKeyPrefix) == 0
            && !containerKeyMap.containsKey(containerKeyPrefix)) {
          // Save on writes. No need to save same container-key prefix
          // mapping again.
          containerKeyMap.put(containerKeyPrefix, 1);
          // Remove the container-key prefix from the deleted list if we
          // previously deleted it in this batch (and now we add it again)
          deletedContainerKeyList.remove(containerKeyPrefix);


          // check if container already exists and
          // increment the count of containers if it does not exist
          if (!reconContainerMetadataManager.doesContainerExists(containerId)
              && !containerKeyCountMap.containsKey(containerId)) {
            containerCountToIncrement++;
          }

          // update the count of keys for the given containerID
          long keyCount;
          if (containerKeyCountMap.containsKey(containerId)) {
            keyCount = containerKeyCountMap.get(containerId);
          } else {
            keyCount = reconContainerMetadataManager
                .getKeyCountForContainer(containerId);
          }

          // increment the count and update containerKeyCount.
          // keyCount will be 0 if containerID is not found. So, there is no
          // need to initialize keyCount for the first time.
          containerKeyCountMap.put(containerId, ++keyCount);
        }
      }
    }

    if (containerCountToIncrement > 0) {
      reconContainerMetadataManager
          .incrementContainerCountBy(containerCountToIncrement);
    }
  }

  private BucketLayout getBucketLayout() {
    return BucketLayout.DEFAULT;
  }

}<|MERGE_RESOLUTION|>--- conflicted
+++ resolved
@@ -258,17 +258,11 @@
 
     Set<ContainerKeyPrefix> keysToBeDeleted = new HashSet<>();
 
-<<<<<<< HEAD
+    // Check if we have keys in this container in the DB
     keyContainerIterator.seek(new KeyPrefixContainer(key));
     while (keyContainerIterator.hasNext()) {
       Table.KeyValue<KeyPrefixContainer, Integer> keyValue =
           keyContainerIterator.next();
-=======
-    // Check if we have keys in this container in the DB
-    while (containerIterator.hasNext()) {
-      Table.KeyValue<ContainerKeyPrefix, Integer> keyValue =
-          containerIterator.next();
->>>>>>> 58c31660
       String keyPrefix = keyValue.getKey().getKeyPrefix();
       if (keyPrefix.equals(key)) {
         if (keyValue.getKey().getContainerId() != -1) {
