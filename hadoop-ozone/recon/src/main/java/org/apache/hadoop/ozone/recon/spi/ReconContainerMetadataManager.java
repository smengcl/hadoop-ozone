/*
 * Licensed to the Apache Software Foundation (ASF) under one
 * or more contributor license agreements.  See the NOTICE file
 * distributed with this work for additional information
 * regarding copyright ownership.  The ASF licenses this file
 * to you under the Apache License, Version 2.0 (the
 * "License"); you may not use this file except in compliance
 * with the License.  You may obtain a copy of the License at
 * <p>
 * http://www.apache.org/licenses/LICENSE-2.0
 * <p>
 * Unless required by applicable law or agreed to in writing, software
 * distributed under the License is distributed on an "AS IS" BASIS,
 * WITHOUT WARRANTIES OR CONDITIONS OF ANY KIND, either express or implied.
 * See the License for the specific language governing permissions and
 * limitations under the License.
 */

package org.apache.hadoop.ozone.recon.spi;

import java.io.IOException;
import java.util.Map;
import java.util.UUID;

import org.apache.hadoop.hdds.annotation.InterfaceStability;
import org.apache.hadoop.hdds.utils.db.BatchOperation;
import org.apache.hadoop.hdds.utils.db.RDBBatchOperation;
import org.apache.hadoop.ozone.recon.api.types.ContainerKeyPrefix;
import org.apache.hadoop.ozone.recon.api.types.ContainerMetadata;
import org.apache.hadoop.hdds.utils.db.TableIterator;
import org.apache.hadoop.ozone.recon.api.types.KeyPrefixContainer;
import org.apache.hadoop.ozone.recon.scm.ContainerReplicaHistory;

/**
 * The Recon Container DB Service interface.
 */
@InterfaceStability.Unstable
public interface ReconContainerMetadataManager {

  /**
   * Create new container DB and bulk Store the container to Key prefix
   * mapping.
   * @param containerKeyPrefixCounts Map of containerId, key-prefix tuple to
   *                                 key count.
   */
  void reinitWithNewContainerDataFromOm(Map<ContainerKeyPrefix, Integer>
                                    containerKeyPrefixCounts)
      throws IOException;

  /**
   * Store the container to Key prefix mapping into the Recon Container DB.
   *
   * @param containerKeyPrefix the containerId, key-prefix tuple.
   * @param count              Count of Keys with that prefix.
   */
  @Deprecated
  void storeContainerKeyMapping(ContainerKeyPrefix containerKeyPrefix,
                                Integer count) throws IOException;

  /**
   * Store the container to Key prefix mapping into a batch.
   *
   * @param batch the batch operation we store into
   * @param containerKeyPrefix the containerId, key-prefix tuple.
   * @param count              Count of Keys with that prefix.
   */
  void batchStoreContainerKeyMapping(BatchOperation batch,
                                     ContainerKeyPrefix containerKeyPrefix,
                                     Integer count) throws IOException;

  /**
   * Store the containerID -> no. of keys count into the container DB store.
   *
   * @param containerID the containerID.
   * @param count count of the keys within the given containerID.
   * @throws IOException
   */
  @Deprecated
  void storeContainerKeyCount(Long containerID, Long count) throws IOException;

  /**
   * Store the containerID -> no. of keys count into a batch.
   *
   * @param batch the batch operation we store into
   * @param containerID the containerID.
   * @param count count of the keys within the given containerID.
   * @throws IOException
   */
  void batchStoreContainerKeyCounts(BatchOperation batch, Long containerID,
                                    Long count) throws IOException;

  /**
   * Store the containerID -> ContainerReplicaWithTimestamp mapping to the
   * container DB store.
   *
   * @param containerID the containerID.
   * @param tsMap A map from datanode UUID to ContainerReplicaWithTimestamp.
   * @throws IOException
   */
  void storeContainerReplicaHistory(Long containerID,
      Map<UUID, ContainerReplicaHistory> tsMap) throws IOException;

  /**
   * Batch version of storeContainerReplicaHistory.
   *
   * @param replicaHistoryMap Replica history map
   * @throws IOException
   */
  void batchStoreContainerReplicaHistory(
      Map<Long, Map<UUID, ContainerReplicaHistory>> replicaHistoryMap)
      throws IOException;

  /**
   * Store the total count of containers into the container DB store.
   *
   * @param count count of the containers present in the system.
   */
  void storeContainerCount(Long count);

  /**
   * Get the stored key prefix count for the given containerID, key prefix.
   *
   * @param containerKeyPrefix the containerID, key-prefix tuple.
   * @return count of keys with that prefix.
   */
  Integer getCountForContainerKeyPrefix(
      ContainerKeyPrefix containerKeyPrefix) throws IOException;

  /**
   * Get the total count of keys within the given containerID.
   *
   * @param containerID the given containerId.
   * @return count of keys within the given containerID.
   * @throws IOException
   */
  long getKeyCountForContainer(Long containerID) throws IOException;

  /**
   * Get the container replica history of the given containerID.
   *
   * @param containerID the given containerId.
   * @return A map of ContainerReplicaWithTimestamp of the given containerID.
   * @throws IOException
   */
  Map<UUID, ContainerReplicaHistory> getContainerReplicaHistory(
      Long containerID) throws IOException;

  /**
   * Get if a containerID exists or not.
   *
   * @param containerID the given containerID.
   * @return if the given ContainerID exists or not.
   * @throws IOException
   */
  boolean doesContainerExists(Long containerID) throws IOException;

  /**
   * Get the stored key prefixes for the given containerId.
   *
   * @param containerId the given containerId.
   * @return Map of Key prefix -> count.
   */
  Map<ContainerKeyPrefix, Integer> getKeyPrefixesForContainer(
      long containerId) throws IOException;

  /**
   * Get the stored key prefixes for the given containerId starting
   * after the given keyPrefix.
   *
   * @param containerId the given containerId.
   * @param prevKeyPrefix the key prefix to seek to and start scanning.
   * @return Map of Key prefix -> count.
   */
  Map<ContainerKeyPrefix, Integer> getKeyPrefixesForContainer(
      long containerId, String prevKeyPrefix) throws IOException;

  /**
   * Get a Map of containerID, containerMetadata of Containers only for the
   * given limit. If the limit is -1 or any integer <0, then return all
   * the containers without any limit.
   *
   * @param limit the no. of containers to fetch.
   * @param prevContainer containerID after which the results are returned.
   * @return Map of containerID -> containerMetadata.
   * @throws IOException
   */
  Map<Long, ContainerMetadata> getContainers(int limit, long prevContainer)
      throws IOException;

  /**
   * Delete an entry in the container DB.
   *
   * @param containerKeyPrefix container key prefix to be deleted.
   * @throws IOException exception.
   */
  @Deprecated
  void deleteContainerMapping(ContainerKeyPrefix containerKeyPrefix)
      throws IOException;

  /**
   * Add the deletion of an entry to a batch.
   *
   * @param batch the batch operation we add the deletion
   * @param containerKeyPrefix container key prefix to be deleted.
   * @throws IOException exception.
   */
  void batchDeleteContainerMapping(BatchOperation batch,
                                   ContainerKeyPrefix containerKeyPrefix)
      throws IOException;

  /**
   * Get iterator to the entire container DB.
   * @return TableIterator
   */
  TableIterator getContainerTableIterator() throws IOException;

  /**
   * Get the total count of containers present in the system.
   *
   * @return total count of containers.
   * @throws IOException
   */
  long getCountForContainers() throws IOException;

  /**
   * Increment the total count for containers in the system by the given count.
   *
   * @param count no. of new containers to add to containers total count.
   */
  void incrementContainerCountBy(long count);

  /**
<<<<<<< HEAD
   * Get iterator to the entire Key_Container DB.
   * @return TableIterator
   */
  TableIterator getKeyContainerTableIterator() throws IOException;

  /**
   * Get the stored key prefixes for the given containerId starting
   * after the given keyPrefix.
   *
   * @param prevKeyPrefix the key prefix to seek to and start scanning.
   * @param keyVersion the key version to seek
   * @return Map of Key prefix -> count.
   */
  Map<KeyPrefixContainer, Integer> getContainerForKeyPrefixes(
      String prevKeyPrefix, long keyVersion) throws IOException;
=======
   * Commit a batch operation into the containerDbStore.
   *
   * @param rdbBatchOperation batch operation we want to commit
   */
  void commitBatchOperation(RDBBatchOperation rdbBatchOperation)
      throws IOException;

>>>>>>> 58c31660
}<|MERGE_RESOLUTION|>--- conflicted
+++ resolved
@@ -230,8 +230,15 @@
   void incrementContainerCountBy(long count);
 
   /**
-<<<<<<< HEAD
-   * Get iterator to the entire Key_Container DB.
+   * Commit a batch operation into the containerDbStore.
+   *
+   * @param rdbBatchOperation batch operation we want to commit
+   */
+  void commitBatchOperation(RDBBatchOperation rdbBatchOperation)
+      throws IOException;
+      
+  /**
+     * Get iterator to the entire Key_Container DB.
    * @return TableIterator
    */
   TableIterator getKeyContainerTableIterator() throws IOException;
@@ -246,13 +253,4 @@
    */
   Map<KeyPrefixContainer, Integer> getContainerForKeyPrefixes(
       String prevKeyPrefix, long keyVersion) throws IOException;
-=======
-   * Commit a batch operation into the containerDbStore.
-   *
-   * @param rdbBatchOperation batch operation we want to commit
-   */
-  void commitBatchOperation(RDBBatchOperation rdbBatchOperation)
-      throws IOException;
-
->>>>>>> 58c31660
 }